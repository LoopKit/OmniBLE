--- conflicted
+++ resolved
@@ -880,15 +880,13 @@
         do {
             let deactivatePod = DeactivatePodCommand(nonce: podState.currentNonce)
             let _: StatusResponse = try send([deactivatePod])
-<<<<<<< HEAD
 
             podState.resolveAnyPendingCommandWithUncertainty()
             podState.finalizeFinishedDoses()
-=======
+
             if podState.activeTime == nil, let activatedAt = podState.activatedAt {
                 podState.activeTime = Date().timeIntervalSince(activatedAt)
             }
->>>>>>> 08581d44
         } catch let error as PodCommsError {
             switch error {
             case .podFault, .activationTimeExceeded, .unexpectedResponse:
