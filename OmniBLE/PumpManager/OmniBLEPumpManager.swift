--- conflicted
+++ resolved
@@ -1018,13 +1018,8 @@
             }
 
             do {
-<<<<<<< HEAD
                 let beepBlock = self.beepMessageBlock(beepType: .bipBip)
-                let alerts = try session.acknowledgePodAlerts(alerts: alertsToAcknowledge, beepBlock: beepBlock)
-=======
-                let beepType: BeepConfigType? = self.beepPreference.shouldBeepForManualCommand ? .bipBip : nil
-                let alerts = try session.acknowledgeAlerts(alerts: alertsToAcknowledge, confirmationBeepType: beepType)
->>>>>>> 30911a31
+                let alerts = try session.acknowledgeAlerts(alerts: alertsToAcknowledge, beepBlock: beepBlock)
                 completion(alerts)
             } catch {
                 completion(nil)
@@ -1832,11 +1827,7 @@
             return
         }
 
-<<<<<<< HEAD
-        self.podComms.runSession(withName: "Program Expiration Reminder") { (result) in
-=======
         self.podComms.runSession(withName: "Update Expiration Reminder") { (result) in
->>>>>>> 30911a31
 
             let session: PodCommsSession
             switch result {
@@ -2026,11 +2017,7 @@
                     switch result {
                     case .success(let session):
                         do {
-<<<<<<< HEAD
-                            let _ = try session.acknowledgePodAlerts(alerts: AlertSet(slots: [slot]))
-=======
-                            let _ = try session.acknowledgeAlerts(alerts: AlertSet(slots: [slot]), confirmationBeepType: self.beepPreference.shouldBeepForManualCommand ? .beep : .noBeep)
->>>>>>> 30911a31
+                            let _ = try session.acknowledgeAlerts(alerts: AlertSet(slots: [slot]))
                         } catch {
                             return
                         }
@@ -2214,12 +2201,8 @@
                         switch result {
                         case .success(let session):
                             do {
-<<<<<<< HEAD
                                 let beepBlock = self.beepMessageBlock(beepType: .beep)
-                                let _ = try session.acknowledgePodAlerts(alerts: AlertSet(slots: [slot]), beepBlock: beepBlock)
-=======
-                                let _ = try session.acknowledgeAlerts(alerts: AlertSet(slots: [slot]), confirmationBeepType: self.beepPreference.shouldBeepForManualCommand ? .beep : .noBeep)
->>>>>>> 30911a31
+                                let _ = try session.acknowledgeAlerts(alerts: AlertSet(slots: [slot]), beepBlock: beepBlock)
                             } catch {
                                 self.mutateState { state in
                                     state.alertsWithPendingAcknowledgment.insert(alert)
