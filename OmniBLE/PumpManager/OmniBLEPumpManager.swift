--- conflicted
+++ resolved
@@ -1497,11 +1497,7 @@
                 return
             }
 
-<<<<<<< HEAD
             let beep = self.beepPreference.shouldBeepForManualCommand
-            let result = session.bolus(units: enactUnits, automatic: automatic, acknowledgementBeep: beep, completionBeep: beep)
-=======
-            let beep = self.confirmationBeeps
 
             // Use bits for the program reminder interval (not used by app)
             //   This trick enables determination, from just the hex messages
@@ -1512,7 +1508,6 @@
             let bolusWasAutomaticIndicator: TimeInterval = automatic ? TimeInterval(minutes: 0x3F) : 0
 
             let result = session.bolus(units: enactUnits, automatic: automatic, acknowledgementBeep: beep, completionBeep: beep, programReminderInterval:  bolusWasAutomaticIndicator)
->>>>>>> 97398105
             session.dosesForStorage() { (doses) -> Bool in
                 return self.store(doses: doses, in: session)
             }
