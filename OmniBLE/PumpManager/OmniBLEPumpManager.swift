//
//  OmniBLEPumpManager.swift
//  OmniBLE
//
//  Based on OmniKit/PumpManager/OmnipodPumpManager.swift
//  Created by Pete Schwamb on 8/4/18.
//  Copyright © 2021 LoopKit Authors. All rights reserved.
//

import HealthKit
import LoopKit
import UserNotifications
import os.log


public protocol PodStateObserver: AnyObject {
    func podStateDidUpdate(_ state: PodState?)
    func podConnectionStateDidChange(isConnected: Bool)
}

public enum OmniBLEPumpManagerError: Error {
    case noPodPaired
    case podAlreadyPaired
    case insulinTypeNotConfigured
    case notReadyForCannulaInsertion
    case communication(Error)
    case state(Error)
}

public enum PodCommState: Equatable {
    case noPod
    case activating
    case active
    case fault(DetailedStatus)
    case deactivating
}

extension OmniBLEPumpManagerError: LocalizedError {
    public var errorDescription: String? {
        switch self {
        case .noPodPaired:
            return LocalizedString("No pod paired", comment: "Error message shown when no pod is paired")
        case .podAlreadyPaired:
            return LocalizedString("Pod already paired", comment: "Error message shown when user cannot pair because pod is already paired")
        case .insulinTypeNotConfigured:
            return LocalizedString("Insulin type not configured", comment: "Error description for OmniBLEPumpManagerError.insulinTypeNotConfigured")
        case .notReadyForCannulaInsertion:
            return LocalizedString("Pod is not in a state ready for cannula insertion.", comment: "Error message when cannula insertion fails because the pod is in an unexpected state")
        case .communication(let error):
            if let error = error as? LocalizedError {
                return error.errorDescription
            } else {
                return String(describing: error)
            }
        case .state(let error):
            if let error = error as? LocalizedError {
                return error.errorDescription
            } else {
                return String(describing: error)
            }
        }
    }

    public var failureReason: String? {
        return nil
    }

    public var recoverySuggestion: String? {
        switch self {
        case .noPodPaired:
            return LocalizedString("Please pair a new pod", comment: "Recovery suggestion shown when no pod is paired")
        default:
            return nil
        }
    }
}

public class OmniBLEPumpManager: DeviceManager {

    public let managerIdentifier: String = "Omnipod-Dash" // use a single token to make parsing log files easier

    public let localizedTitle = LocalizedString("Omnipod Dash", comment: "Generic title of the OmniBLE pump manager")

    static let podAlarmNotificationIdentifier = "OmniBLE:\(LoopNotificationCategory.pumpFault.rawValue)"

    let podExpirationNotificationIdentifier: Alert.Identifier

    public init(state: OmniBLEPumpManagerState, dateGenerator: @escaping () -> Date = Date.init) {
        self.lockedState = Locked(state)

        self.dateGenerator = dateGenerator

        let podComms = PodComms(podState: state.podState, myId: state.controllerId, podId: state.podId)
        self.lockedPodComms = Locked(podComms)

        self.podExpirationNotificationIdentifier = Alert.Identifier(managerIdentifier: managerIdentifier,
                                                               alertIdentifier: LoopNotificationCategory.pumpExpired.rawValue)

        self.podComms.delegate = self
        self.podComms.messageLogger = self

    }

    public required convenience init?(rawState: PumpManager.RawStateValue) {
        guard let state = OmniBLEPumpManagerState(rawValue: rawState) else
        {
            return nil
        }

        self.init(state: state)
    }

    private var podComms: PodComms {
        get {
            return lockedPodComms.value
        }
        set {
            lockedPodComms.value = newValue
        }
    }
    private let lockedPodComms: Locked<PodComms>

    private let podStateObservers = WeakSynchronizedSet<PodStateObserver>()

    // Primarily used for testing
    public let dateGenerator: () -> Date

    public var state: OmniBLEPumpManagerState {
        return lockedState.value
    }

    private func setState(_ changes: (_ state: inout OmniBLEPumpManagerState) -> Void) -> Void {
        return setStateWithResult(changes)
    }

    @discardableResult
    private func mutateState(_ changes: (_ state: inout OmniBLEPumpManagerState) -> Void) -> OmniBLEPumpManagerState {
        return setStateWithResult({ (state) -> OmniBLEPumpManagerState in
            changes(&state)
            return state
        })
    }

    // Status can change even when state does not, because some status changes
    // purely based on time. This provides a mechanism to evaluate status changes
    // as time progresses and trigger status updates to clients.
    private func evaluateStatus() {
        setState { state in
            // status is evaluated in the setState call
        }
    }

    private func setStateWithResult<ReturnType>(_ changes: (_ state: inout OmniBLEPumpManagerState) -> ReturnType) -> ReturnType {
        var oldValue: OmniBLEPumpManagerState!
        var returnType: ReturnType!
        var shouldNotifyStatusUpdate = false
        var oldStatus: PumpManagerStatus?

        let newValue = lockedState.mutate { (state) in
            oldValue = state
            let oldStatusEvaluationDate = state.lastStatusChange
            let oldHighlight = buildPumpStatusHighlight(for: oldValue, andDate: oldStatusEvaluationDate)
            oldStatus = status(for: oldValue)

            returnType = changes(&state)

            let newStatusEvaluationDate = Date()
            let newStatus = status(for: state)
            let newHighlight = buildPumpStatusHighlight(for: state, andDate: newStatusEvaluationDate)

            if oldStatus != newStatus || oldHighlight != newHighlight {
                shouldNotifyStatusUpdate = true
                state.lastStatusChange = newStatusEvaluationDate
            }
        }

        if oldValue.podState != newValue.podState {
            podStateObservers.forEach { (observer) in
                observer.podStateDidUpdate(newValue.podState)
            }

            if oldValue.podState?.lastInsulinMeasurements?.reservoirLevel != newValue.podState?.lastInsulinMeasurements?.reservoirLevel {
                if let lastInsulinMeasurements = newValue.podState?.lastInsulinMeasurements, let reservoirLevel = lastInsulinMeasurements.reservoirLevel {
                    self.pumpDelegate.notify({ (delegate) in
                        self.log.info("DU: updating reservoir level %{public}@", String(describing: reservoirLevel))
                        delegate?.pumpManager(self, didReadReservoirValue: reservoirLevel, at: lastInsulinMeasurements.validTime) { _ in }
                    })
                }
            }
        }

        // Ideally we ensure that oldValue.rawValue != newValue.rawValue, but the types aren't
        // defined as equatable
        pumpDelegate.notify { (delegate) in
            delegate?.pumpManagerDidUpdateState(self)
        }

        if let oldStatus = oldStatus, shouldNotifyStatusUpdate {
            notifyStatusObservers(oldStatus: oldStatus)
        }

        return returnType
    }

    private let lockedState: Locked<OmniBLEPumpManagerState>

    private let statusObservers = WeakSynchronizedSet<PumpManagerStatusObserver>()

    private func notifyStatusObservers(oldStatus: PumpManagerStatus) {
        let status = self.status
        pumpDelegate.notify { (delegate) in
            delegate?.pumpManager(self, didUpdate: status, oldStatus: oldStatus)
        }
        statusObservers.forEach { (observer) in
            observer.pumpManager(self, didUpdate: status, oldStatus: oldStatus)
        }
    }

    private func logDeviceCommunication(_ message: String, type: DeviceLogEntryType = .send) {
        var podAddress = "noPod"
        if let podState = self.state.podState {
            podAddress = String(format:"%04X", podState.address)
        }
        self.pumpDelegate.notify { (delegate) in
            delegate?.deviceManager(self, logEventForDeviceIdentifier: podAddress, type: type, message: message, completion: nil)
        }
    }
    
    // Not persisted
    var provideHeartbeat: Bool = false

    private var lastHeartbeat: Date = .distantPast
    
    public func setMustProvideBLEHeartbeat(_ mustProvideBLEHeartbeat: Bool) {
        provideHeartbeat = mustProvideBLEHeartbeat
    }

    private func issueHeartbeatIfNeeded() {
        if self.provideHeartbeat, dateGenerator().timeIntervalSince(lastHeartbeat) > .minutes(2) {
            self.pumpDelegate.notify { (delegate) in
                delegate?.pumpManagerBLEHeartbeatDidFire(self)
            }
            self.lastHeartbeat = Date()
        }
    }

    var isConnected: Bool {
        podComms.manager?.peripheral.state == .connected
    }

    func podConnectionStateDidChange(isConnected: Bool) {
        podStateObservers.forEach { (observer) in
            observer.podConnectionStateDidChange(isConnected: isConnected)
        }
    }

    private let pumpDelegate = WeakSynchronizedDelegate<PumpManagerDelegate>()

    public let log = OSLog(category: "OmniBLEPumpManager")

    private var lastLoopRecommendation: Date?

    // MARK: - CustomDebugStringConvertible

    public var debugDescription: String {
        let lines = [
            "## OmniBLEPumpManager",
            "podComms: \(String(reflecting: podComms))",
            "provideHeartbeat: \(provideHeartbeat)",
            "state: \(String(reflecting: state))",
            "status: \(String(describing: status))",
            "podStateObservers.count: \(podStateObservers.cleanupDeallocatedElements().count)",
            "statusObservers.count: \(statusObservers.cleanupDeallocatedElements().count)",
        ]
        return lines.joined(separator: "\n")
    }
}

extension OmniBLEPumpManager {
    // MARK: - PodStateObserver

    public func addPodStateObserver(_ observer: PodStateObserver, queue: DispatchQueue) {
        podStateObservers.insert(observer, queue: queue)
    }

    public func removePodStateObserver(_ observer: PodStateObserver) {
        podStateObservers.removeElement(observer)
    }

    private func status(for state: OmniBLEPumpManagerState) -> PumpManagerStatus {
        return PumpManagerStatus(
            timeZone: state.timeZone,
            device: device(for: state),
            pumpBatteryChargeRemaining: nil,
            basalDeliveryState: basalDeliveryState(for: state),
            bolusState: bolusState(for: state),
            insulinType: state.insulinType
        )
    }

    private func device(for state: OmniBLEPumpManagerState) -> HKDevice {
        if let podState = state.podState {
            return HKDevice(
                name: managerIdentifier,
                manufacturer: "Insulet",
                model: "Dash",
                hardwareVersion: String(podState.productId),
                firmwareVersion: podState.firmwareVersion + " " + podState.bleFirmwareVersion,
                softwareVersion: String(OmniBLEVersionNumber),
                localIdentifier: String(format:"%04X", podState.address),
                udiDeviceIdentifier: nil
            )
        } else {
            return HKDevice(
                name: managerIdentifier,
                manufacturer: "Insulet",
                model: "Dash",
                hardwareVersion: nil,
                firmwareVersion: nil,
                softwareVersion: String(OmniBLEVersionNumber),
                localIdentifier: nil,
                udiDeviceIdentifier: nil
            )
        }
    }

    private func basalDeliveryState(for state: OmniBLEPumpManagerState) -> PumpManagerStatus.BasalDeliveryState {
        guard let podState = state.podState else {
            return .active(.distantPast)
        }

        switch podCommState(for: state) {
        case .fault:
            return .active(.distantPast)
        default:
            break
        }

        switch state.suspendEngageState {
        case .engaging:
            return .suspending
        case .disengaging:
            return .resuming
        case .stable:
            break
        }

        switch state.tempBasalEngageState {
        case .engaging:
            return .initiatingTempBasal
        case .disengaging:
            return .cancelingTempBasal
        case .stable:
            if let tempBasal = podState.unfinalizedTempBasal, !tempBasal.isFinished() {
                return .tempBasal(DoseEntry(tempBasal))
            }
            switch podState.suspendState {
            case .resumed(let date):
                return .active(date)
            case .suspended(let date):
                return .suspended(date)
            }
        }
    }

    private func bolusState(for state: OmniBLEPumpManagerState) -> PumpManagerStatus.BolusState {
        guard let podState = state.podState else {
            return .noBolus
        }

        switch state.bolusEngageState {
        case .engaging:
            return .initiating
        case .disengaging:
            return .canceling
        case .stable:
            // TODO: need to evaluate isFinished at a particular date, instead of now()
            // as this function is called for old states, to compare to current state
            if let bolus = podState.unfinalizedBolus, !bolus.isFinished() {
                return .inProgress(DoseEntry(bolus))
            }
        }
        return .noBolus
    }

    private func podCommState(for state: OmniBLEPumpManagerState) -> PodCommState {
        guard let podState = state.podState else {
            return .noPod
        }
        guard podState.fault == nil else {
            return .fault(podState.fault!)
        }

        if podState.isActive {
            return .active
        } else if !podState.isSetupComplete {
            return .activating
        }
        return .deactivating
    }

    public var podCommState: PodCommState {
        return podCommState(for: state)
    }

    public var podActivatedAt: Date? {
        return state.podState?.activatedAt
    }

    public var podExpiresAt: Date? {
        return state.podState?.expiresAt
    }

    public var hasActivePod: Bool {
        return state.hasActivePod
    }

    public var hasSetupPod: Bool {
        return state.hasSetupPod
    }

    // If time remaining is negative, the pod has been expired for that amount of time.
    public var podTimeRemaining: TimeInterval? {
        guard let expiresAt = state.podState?.expiresAt else { return nil }
        return expiresAt.timeIntervalSince(dateGenerator())
    }

    private var shouldWarnPodEOL: Bool {
        guard let podTimeRemaining = podTimeRemaining,
              podTimeRemaining > 0 && podTimeRemaining <= Pod.timeRemainingWarningThreshold else
        {
            return false
        }

        return true
    }

    public var durationBetweenLastPodCommAndActivation: TimeInterval? {
        guard let lastPodCommDate = state.podState?.lastInsulinMeasurements?.validTime,
              let activationTime = podActivatedAt else
        {
            return nil
        }

        return lastPodCommDate.timeIntervalSince(activationTime)
    }

    public var beepPreference: BeepPreference {
        get {
            return state.confirmationBeeps
        }
    }

    // From last status response
    public var reservoirLevel: ReservoirLevel? {
        return state.reservoirLevel
    }

    public var podTotalDelivery: HKQuantity? {
        guard let delivery = state.podState?.lastInsulinMeasurements?.delivered else {
            return nil
        }
        return HKQuantity(unit: .internationalUnit(), doubleValue: delivery)
    }

    public var lastStatusDate: Date? {
        guard let date = state.podState?.lastInsulinMeasurements?.validTime else {
            return nil
        }
        return date
    }

    public var defaultExpirationReminderOffset: TimeInterval {
        set {
            mutateState { (state) in
                state.defaultExpirationReminderOffset = newValue
            }
        }
        get {
            state.defaultExpirationReminderOffset
        }
    }

    public var lowReservoirReminderValue: Double {
        set {
            mutateState { (state) in
                state.lowReservoirReminderValue = newValue
            }
        }
        get {
            state.lowReservoirReminderValue
        }
    }

    public var podAttachmentConfirmed: Bool {
        set {
            mutateState { (state) in
                state.podAttachmentConfirmed = newValue
            }
        }
        get {
            state.podAttachmentConfirmed
        }
    }

    public var initialConfigurationCompleted: Bool {
        set {
            mutateState { (state) in
                state.initialConfigurationCompleted = newValue
            }
        }
        get {
            state.initialConfigurationCompleted
        }
    }

    public var expiresAt: Date? {
        return state.podState?.expiresAt
    }

    public var podDetails: PodDetails? {
        guard let podState = state.podState else {
            return nil
        }
        return PodDetails(
            lotNumber: podState.lotNo,
            sequenceNumber: podState.lotSeq,
            firmwareVersion: podState.firmwareVersion,
            bleFirmwareVersion: podState.bleFirmwareVersion,
            deviceName: podComms.manager?.peripheral.name ?? "NA",
            totalDelivery: podState.lastInsulinMeasurements?.delivered,
            lastStatus: podState.lastInsulinMeasurements?.validTime,
            fault: podState.fault?.faultEventCode
        )
    }

    public func buildPumpStatusHighlight(for state: OmniBLEPumpManagerState, andDate date: Date = Date()) -> PumpManagerStatus.PumpStatusHighlight? {
        if state.podState?.pendingCommand != nil {
            return PumpManagerStatus.PumpStatusHighlight(localizedMessage: NSLocalizedString("Comms Issue", comment: "Status highlight that delivery is uncertain."),
                                                         imageName: "exclamationmark.circle.fill",
                                                         state: .critical)
        }

        switch podCommState(for: state) {
        case .activating:
            return PumpManagerStatus.PumpStatusHighlight(
                localizedMessage: NSLocalizedString("Finish Pairing", comment: "Status highlight that when pod is activating."),
                imageName: "exclamationmark.circle.fill",
                state: .warning)
        case .deactivating:
            return PumpManagerStatus.PumpStatusHighlight(
                localizedMessage: NSLocalizedString("Finish Deactivation", comment: "Status highlight that when pod is deactivating."),
                imageName: "exclamationmark.circle.fill",
                state: .warning)
        case .noPod:
            return PumpManagerStatus.PumpStatusHighlight(
                localizedMessage: NSLocalizedString("No Pod", comment: "Status highlight that when no pod is paired."),
                imageName: "exclamationmark.circle.fill",
                state: .warning)
        case .fault(let detail):
            var message: String
            switch detail.faultEventCode.faultType {
            case .reservoirEmpty:
                message = LocalizedString("No Insulin", comment: "Status highlight message for emptyReservoir alarm.")
            case .exceededMaximumPodLife80Hrs:
                message = LocalizedString("Pod Expired", comment: "Status highlight message for podExpired alarm.")
            case .occluded:
                message = LocalizedString("Pod Occlusion", comment: "Status highlight message for occlusion alarm.")
            default:
                message = LocalizedString("Pod Error", comment: "Status highlight message for other alarm.")
            }
            return PumpManagerStatus.PumpStatusHighlight(
                localizedMessage: message,
                imageName: "exclamationmark.circle.fill",
                state: .critical)
        case .active:
            if let reservoirPercent = state.reservoirLevel?.percentage, reservoirPercent == 0 {
                return PumpManagerStatus.PumpStatusHighlight(
                    localizedMessage: NSLocalizedString("No Insulin", comment: "Status highlight that a pump is out of insulin."),
                    imageName: "exclamationmark.circle.fill",
                    state: .critical)
            } else if state.podState?.isSuspended == true {
                return PumpManagerStatus.PumpStatusHighlight(
                    localizedMessage: NSLocalizedString("Insulin Suspended", comment: "Status highlight that insulin delivery was suspended."),
                    imageName: "pause.circle.fill",
                    state: .warning)
            } else if date.timeIntervalSince(state.lastPumpDataReportDate ?? .distantPast) > .minutes(12) {
                return PumpManagerStatus.PumpStatusHighlight(
                    localizedMessage: NSLocalizedString("No Data", comment: "Status highlight when communications with the pod haven't happened recently."),
                    imageName: "exclamationmark.circle.fill",
                    state: .critical)
            }
            return nil
        }
    }

    public var reservoirLevelHighlightState: ReservoirLevelHighlightState? {
        guard let reservoirLevel = reservoirLevel else {
            return nil
        }

        switch reservoirLevel {
        case .aboveThreshold:
            return .normal
        case .valid(let value):
            if value > state.lowReservoirReminderValue {
                return .normal
            } else if value > 0 {
                return .warning
            } else {
                return .critical
            }
        }
    }

    public func buildPumpLifecycleProgress(for state: OmniBLEPumpManagerState) -> PumpManagerStatus.PumpLifecycleProgress? {
        switch podCommState {
        case .active:
            if shouldWarnPodEOL,
               let podTimeRemaining = podTimeRemaining
            {
                let percentCompleted = max(0, min(1, (1 - (podTimeRemaining / Pod.nominalPodLife))))
                return PumpManagerStatus.PumpLifecycleProgress(percentComplete: percentCompleted, progressState: .warning)
            } else if let podTimeRemaining = podTimeRemaining, podTimeRemaining <= 0 {
                // Pod is expired
                return PumpManagerStatus.PumpLifecycleProgress(percentComplete: 1, progressState: .critical)
            }
            return nil
        case .fault(let detail):
            if detail.faultEventCode.faultType == .exceededMaximumPodLife80Hrs {
                return PumpManagerStatus.PumpLifecycleProgress(percentComplete: 100, progressState: .critical)
            } else {
                if shouldWarnPodEOL,
                   let durationBetweenLastPodCommAndActivation = durationBetweenLastPodCommAndActivation
                {
                    let percentCompleted = max(0, min(1, durationBetweenLastPodCommAndActivation / Pod.nominalPodLife))
                    return PumpManagerStatus.PumpLifecycleProgress(percentComplete: percentCompleted, progressState: .dimmed)
                }
            }
            return nil
        case .noPod, .activating, .deactivating:
            return nil
        }
    }


    // MARK: - Pod comms

    private func prepForNewPod() {
        setState { state in
            if state.controllerId == CONTROLLER_ID {
                // Switch from using the common fixed controllerId to a created semi-unique one
                state.controllerId = createControllerId()
                state.podId = state.controllerId + 1
                self.log.info("Switched controllerId from %x to %x", CONTROLLER_ID, state.controllerId)
            } else {
                // Already have a created controllerId, just need to advance podId for the next pod
                let lastPodId = state.podId
                state.podId = nextPodId(lastPodId: lastPodId)
                self.log.info("Advanced podId from %x to %x", lastPodId, state.podId)
            }
        }
        self.podComms.prepForNewPod(myId: self.state.controllerId, podId: self.state.podId)


    }

    public func forgetPod(completion: @escaping () -> Void) {

        self.podComms.forgetCurrentPod()

        if let dosesToStore = state.podState?.dosesToStore {
            store(doses: dosesToStore, completion: { error in
                self.setState({ (state) in
                    if error != nil {
                        state.unstoredDoses.append(contentsOf: dosesToStore)
                    }
                })
                self.prepForNewPod()
                completion()
            })
        } else {
            prepForNewPod()
            completion()
        }
    }


    // MARK: Testing

    #if targetEnvironment(simulator)
    private func jumpStartPod(lotNo: UInt32, lotSeq: UInt32, fault: DetailedStatus? = nil, startDate: Date? = nil, mockFault: Bool) {
        let start = startDate ?? Date()
        let fakeLtk = Data(hexadecimalString: "fedcba98765432100123456789abcdef")!
        var podState = PodState(address: state.podId, ltk: fakeLtk,
            firmwareVersion: "jumpstarted", bleFirmwareVersion: "jumpstarted",
            lotNo: lotNo, lotSeq: lotSeq, productId: dashProductId,
            bleIdentifier: "0000-0000")

        podState.setupProgress = .podPaired
        podState.activatedAt = start
        podState.expiresAt = start + .hours(72)

        let fault = mockFault ? try? DetailedStatus(encodedData: Data(hexadecimalString: "020f0000000900345c000103ff0001000005ae056029")!) : nil
        podState.fault = fault

        self.podComms = PodComms(podState: podState, myId: state.controllerId, podId: state.podId)

        setState({ (state) in
            state.podState = podState
            state.scheduledExpirationReminderOffset = state.defaultExpirationReminderOffset
        })
    }
    #endif

    // MARK: - Pairing

    func connectToNewPod(completion: @escaping (Result<OmniBLE, Error>) -> Void) {
        podComms.connectToNewPod(completion)
    }

    // Called on the main thread
    public func pairAndPrime(completion: @escaping (PumpManagerResult<TimeInterval>) -> Void) {
        #if targetEnvironment(simulator)
        // If we're in the simulator, create a mock PodState
        let mockFaultDuringPairing = false
        let mockCommsErrorDuringPairing = false
        DispatchQueue.global(qos: .userInitiated).asyncAfter(deadline: .now() + .seconds(2)) {
            self.jumpStartPod(lotNo: 135601809, lotSeq: 0800525, mockFault: mockFaultDuringPairing)
            let _: DetailedStatus? = self.setStateWithResult({ (state) in
                state.podState?.setupProgress = .priming
                return state.podState?.fault
            })
            if mockFaultDuringPairing {
                // completion(.failure(PodCommsError.podFault(fault: fault!)))
            } else if mockCommsErrorDuringPairing {
                // completion(.failure(PodCommsError.noResponse))
            } else {
                let mockPrimeDuration = TimeInterval(.seconds(3))
                completion(.success(mockPrimeDuration))
            }
        }
        #else
        let primeSession = { (result: PodComms.SessionRunResult) in
            switch result {
            case .success(let session):
                // We're on the session queue
                session.assertOnSessionQueue()

                self.log.default("Beginning pod prime")

                // Clean up any previously un-stored doses if needed
                let unstoredDoses = self.state.unstoredDoses
                if self.store(doses: unstoredDoses, in: session) {
                    self.setState({ (state) in
                        state.unstoredDoses.removeAll()
                    })
                }

                do {
                    let primeFinishedAt = try session.prime()
                    completion(.success(primeFinishedAt))
                } catch let error {
                    completion(.failure(.communication(error as? LocalizedError)))
                }
            case .failure(let error):
                completion(.failure(.communication(error)))
            }
        }

        let needsPairing = setStateWithResult({ (state) -> Bool in
            guard let podState = state.podState else {
                return true // Needs pairing
            }

            // Return true if not yet paired
            return podState.setupProgress.isPaired == false
        })

        if needsPairing {

            self.log.default("Pairing pod before priming")

            guard let insulinType = insulinType else {
                completion(.failure(.configuration(OmniBLEPumpManagerError.insulinTypeNotConfigured)))
                return
            }

            connectToNewPod(completion: { result in
                switch result {
                case .failure(let error):
                    completion(.failure(.communication(error as? LocalizedError)))
                case .success:
                    self.podComms.pairAndSetupPod(timeZone: .currentFixed, insulinType: insulinType, messageLogger: self)
                    { (result) in

                        // Calls completion
                        primeSession(result)
                    }

                }

            })
        } else {
            self.log.default("Pod already paired. Continuing.")

            self.podComms.runSession(withName: "Prime pod") { (result) in
                // Calls completion
                primeSession(result)
            }
        }
        #endif
    }

    // Called on the main thread
    public func insertCannula(completion: @escaping (Result<TimeInterval,OmniBLEPumpManagerError>) -> Void) {
        #if targetEnvironment(simulator)
        let mockDelay = TimeInterval(seconds: 3)
        let mockFaultDuringInsertCannula = false
        DispatchQueue.global(qos: .userInitiated).asyncAfter(deadline: .now() + mockDelay) {
            let result = self.setStateWithResult({ (state) -> Result<TimeInterval,OmniBLEPumpManagerError> in
                if mockFaultDuringInsertCannula {
                    let fault = try! DetailedStatus(encodedData: Data(hexadecimalString: "020d0000000e00c36a020703ff020900002899080082")!)
                    state.podState?.fault = fault
                    // return .failure(PodCommsError.podFault(fault: fault))
                }

                // Mock success
                state.podState?.setupProgress = .completed
                return .success(mockDelay)
            })

            completion(result)
        }
        #else
        let preError = setStateWithResult({ (state) -> OmniBLEPumpManagerError? in
            guard let podState = state.podState, podState.readyForCannulaInsertion else
            {
                return .notReadyForCannulaInsertion
            }

            state.scheduledExpirationReminderOffset = state.defaultExpirationReminderOffset

            guard podState.setupProgress.needsCannulaInsertion else {
                return .podAlreadyPaired
            }

            return nil
        })

        if let error = preError {
            completion(.failure(.state(error)))
            return
        }

        let timeZone = self.state.timeZone

        self.podComms.runSession(withName: "Insert cannula") { (result) in
            switch result {
            case .success(let session):
                do {
                    if self.state.podState?.setupProgress.needsInitialBasalSchedule == true {
                        let scheduleOffset = timeZone.scheduleOffset(forDate: Date())
                        try session.programInitialBasalSchedule(self.state.basalSchedule, scheduleOffset: scheduleOffset)

                        session.dosesForStorage() { (doses) -> Bool in
                            return self.store(doses: doses, in: session)
                        }
                    }

                    let expiration = self.podExpiresAt ?? Date().addingTimeInterval(Pod.nominalPodLife)
                    let timeUntilExpirationReminder = expiration.addingTimeInterval(-self.state.defaultExpirationReminderOffset).timeIntervalSince(self.dateGenerator())

                    let alerts: [PodAlert] = [
                        .expirationReminder(timeUntilExpirationReminder),
                        .lowReservoir(self.state.lowReservoirReminderValue)
                    ]

                    let finishWait = try session.insertCannula(optionalAlerts: alerts)
                    completion(.success(finishWait))
                } catch let error {
                    completion(.failure(.communication(error)))
                }
            case .failure(let error):
                completion(.failure(.communication(error)))
            }
        }
        #endif
    }

    public func checkCannulaInsertionFinished(completion: @escaping (OmniBLEPumpManagerError?) -> Void) {
        self.podComms.runSession(withName: "Check cannula insertion finished") { (result) in
            switch result {
            case .success(let session):
                do {
                    try session.checkInsertionCompleted()
                    completion(nil)
                } catch let error {
                    self.log.error("Failed to fetch pod status: %{public}@", String(describing: error))
                    completion(.communication(error))
                }
            case .failure(let error):
                self.log.error("Failed to fetch pod status: %{public}@", String(describing: error))
                completion(.communication(error))
            }
        }
    }

    public func getPodStatus(completion: ((_ result: PumpManagerResult<StatusResponse>) -> Void)? = nil) {

        podComms.runSession(withName: "Get pod status") { (result) in
            do {
                switch result {
                case .success(let session):
                    let status = try session.getStatus(confirmationBeepType: nil)
                    session.dosesForStorage({ (doses) -> Bool in
                        self.store(doses: doses, in: session)
                    })
                    completion?(.success(status))
                case .failure(let error):
                    self.evaluateStatus() 
                    throw error
                }
                self.issueHeartbeatIfNeeded()
            } catch let error {
                completion?(.failure(.communication(error as? LocalizedError)))
                self.log.error("Failed to fetch pod status: %{public}@", String(describing: error))
            }
        }
    }

    // MARK: - Pump Commands

    public func acknowledgePodAlerts(_ alertsToAcknowledge: AlertSet, completion: @escaping (_ alerts: [AlertSlot: PodAlert]?) -> Void) {
        guard self.hasActivePod else {
            completion(nil)
            return
        }

        self.podComms.runSession(withName: "Acknowledge Alarms") { (result) in
            let session: PodCommsSession
            switch result {
            case .success(let s):
                session = s
            case .failure:
                completion(nil)
                return
            }

            do {
                let beepType: BeepConfigType? = self.beepPreference.shouldBeepForManualCommand ? .bipBip : nil
                let alerts = try session.acknowledgePodAlerts(alerts: alertsToAcknowledge, confirmationBeepType: beepType)
                completion(alerts)
            } catch {
                completion(nil)
            }
        }
    }

    public func setTime(completion: @escaping (OmniBLEPumpManagerError?) -> Void) {

        guard state.hasActivePod else {
            completion(OmniBLEPumpManagerError.noPodPaired)
            return
        }

        guard state.podState?.unfinalizedBolus?.isFinished() != false else {
            completion(.state(PodCommsError.unfinalizedBolus))
            return
        }

        let timeZone = TimeZone.currentFixed
        self.podComms.runSession(withName: "Set time zone") { (result) in
            switch result {
            case .success(let session):
                do {
                    let beep = self.beepPreference.shouldBeepForManualCommand
                    let _ = try session.setTime(timeZone: timeZone, basalSchedule: self.state.basalSchedule, date: Date(), acknowledgementBeep: beep, completionBeep: beep)
                    self.clearSuspendReminder()
                    self.setState { (state) in
                        state.timeZone = timeZone
                    }
                    completion(nil)
                } catch let error {
                    completion(.communication(error))
                }
            case .failure(let error):
                completion(.communication(error))
            }
        }
    }

    public func setBasalSchedule(_ schedule: BasalSchedule, completion: @escaping (Error?) -> Void) {
        let shouldContinue = setStateWithResult({ (state) -> PumpManagerResult<Bool> in
            guard state.hasActivePod else {
                // If there's no active pod yet, save the basal schedule anyway
                state.basalSchedule = schedule
                return .success(false)
            }

            guard state.podState?.unfinalizedBolus?.isFinished() != false else {
                return .failure(.deviceState(PodCommsError.unfinalizedBolus))
            }

            return .success(true)
        })

        switch shouldContinue {
        case .success(true):
            break
        case .success(false):
            completion(nil)
            return
        case .failure(let error):
            completion(error)
            return
        }

        let timeZone = self.state.timeZone

        self.podComms.runSession(withName: "Save Basal Profile") { (result) in
            do {
                switch result {
                case .success(let session):
                    let scheduleOffset = timeZone.scheduleOffset(forDate: Date())
                    let result = session.cancelDelivery(deliveryType: .all)
                    switch result {
                    case .certainFailure(let error):
                        throw error
                    case .unacknowledged(let error):
                        throw error
                    case .success:
                        break
                    }
                    let beep = self.beepPreference.shouldBeepForManualCommand
                    let _ = try session.setBasalSchedule(schedule: schedule, scheduleOffset: scheduleOffset, acknowledgementBeep: beep, completionBeep: beep)
                    self.clearSuspendReminder()

                    self.setState { (state) in
                        state.basalSchedule = schedule
                    }
                    completion(nil)
                case .failure(let error):
                    throw error
                }
            } catch let error {
                self.log.error("Save basal profile failed: %{public}@", String(describing: error))
                completion(error)
            }
        }
    }

    // Called on the main thread.
    // The UI is responsible for serializing calls to this method;
    // it does not handle concurrent calls.
    public func deactivatePod(completion: @escaping (OmniBLEPumpManagerError?) -> Void) {
        #if targetEnvironment(simulator)
        DispatchQueue.global(qos: .userInitiated).asyncAfter(deadline: .now() + .seconds(2)) {

            self.forgetPod(completion: {
                completion(nil)
            })
        }
        #else
        guard self.state.podState != nil else {
            completion(OmniBLEPumpManagerError.noPodPaired)
            return
        }

        self.podComms.runSession(withName: "Deactivate pod") { (result) in
            switch result {
            case .success(let session):
                do {
                    try session.deactivatePod()
                } catch let error {
                    completion(OmniBLEPumpManagerError.communication(error))
                }
            case .failure(let error):
                completion(OmniBLEPumpManagerError.communication(error))
            }
        }
        #endif
    }

    public func playTestBeeps(completion: @escaping (Error?) -> Void) {
        guard self.hasActivePod else {
            completion(OmniBLEPumpManagerError.noPodPaired)
            return
        }
        guard state.podState?.unfinalizedBolus?.scheduledCertainty == .uncertain || state.podState?.unfinalizedBolus?.isFinished() != false else {
            self.log.info("Skipping Play Test Beeps due to bolus still in progress.")
            completion(PodCommsError.unfinalizedBolus)
            return
        }

        self.podComms.runSession(withName: "Play Test Beeps") { (result) in
            switch result {
            case .success(let session):
                let basalCompletionBeep = self.beepPreference.shouldBeepForManualCommand
                let tempBasalCompletionBeep = false
                let bolusCompletionBeep = self.beepPreference.shouldBeepForManualCommand
                let result = session.beepConfig(beepConfigType: .bipBeepBipBeepBipBeepBipBeep, basalCompletionBeep: basalCompletionBeep, tempBasalCompletionBeep: tempBasalCompletionBeep, bolusCompletionBeep: bolusCompletionBeep)

                switch result {
                case .success:
                    completion(nil)
                case .failure(let error):
                    completion(error)
                }
            case .failure(let error):
                completion(error)
            }
        }
    }

    public func readPulseLog(completion: @escaping (Result<String, Error>) -> Void) {
        // use hasSetupPod to be able to read pulse log from a faulted Pod
        guard self.hasSetupPod else {
            completion(.failure(OmniBLEPumpManagerError.noPodPaired))
            return
        }
        guard state.podState?.isFaulted == true || state.podState?.unfinalizedBolus?.scheduledCertainty == .uncertain || state.podState?.unfinalizedBolus?.isFinished() != false else
        {
            self.log.info("Skipping Read Pulse Log due to bolus still in progress.")
            completion(.failure(PodCommsError.unfinalizedBolus))
            return
        }

        self.podComms.runSession(withName: "Read Pulse Log") { (result) in
            switch result {
            case .success(let session):
                do {
                    // read the most recent 50 entries from the pulse log
                    let beepType: BeepConfigType? = self.beepPreference.shouldBeepForManualCommand ? .bipBeeeeep : nil
                    let podInfoResponse = try session.readPodInfo(podInfoResponseSubType: .pulseLogRecent, confirmationBeepType: beepType)
                    guard let podInfoPulseLogRecent = podInfoResponse.podInfo as? PodInfoPulseLogRecent else {
                        self.log.error("Unable to decode PulseLogRecent: %s", String(describing: podInfoResponse))
                        completion(.failure(PodCommsError.unexpectedResponse(response: .podInfoResponse)))
                        return
                    }
                    let lastPulseNumber = Int(podInfoPulseLogRecent.indexLastEntry)
                    let str = pulseLogString(pulseLogEntries: podInfoPulseLogRecent.pulseLog, lastPulseNumber: lastPulseNumber)
                    completion(.success(str))
                } catch let error {
                    completion(.failure(error))
                }
            case .failure(let error):
                completion(.failure(error))
            }
        }
    }

    public func setConfirmationBeeps(newPreference: BeepPreference, completion: @escaping (OmniBLEPumpManagerError?) -> Void) {
        self.log.default("Set Confirmation Beeps to %s", String(describing: newPreference))
        guard self.hasActivePod else {
            self.setState { state in
                state.confirmationBeeps = newPreference // set here to allow changes on a faulted Pod
            }
            completion(nil)
            return
        }

        self.podComms.runSession(withName: "Set Confirmation Beeps Preference") { (result) in
            switch result {
            case .success(let session):
                let beepConfigType: BeepConfigType = newPreference.shouldBeepForManualCommand ? .bipBip : .noBeep
                let basalCompletionBeep = newPreference.shouldBeepForManualCommand
                let tempBasalCompletionBeep = false
                let bolusCompletionBeep = newPreference.shouldBeepForManualCommand

                // enable/disable Pod completion beeps for any in-progress insulin delivery
                let result = session.beepConfig(beepConfigType: beepConfigType, basalCompletionBeep: basalCompletionBeep, tempBasalCompletionBeep: tempBasalCompletionBeep, bolusCompletionBeep: bolusCompletionBeep)

                switch result {
                case .success:
                    self.setState { state in
                        state.confirmationBeeps = newPreference
                    }
                    completion(nil)
                case .failure(let error):
                    completion(.communication(error))
                }
            case .failure(let error):
                completion(.communication(error))
            }
        }
    }
}

// MARK: - PumpManager
extension OmniBLEPumpManager: PumpManager {

    public static var onboardingMaximumBasalScheduleEntryCount: Int {
        return Pod.maximumBasalScheduleEntryCount
    }

    public static var onboardingSupportedMaximumBolusVolumes: [Double] {
        return onboardingSupportedBolusVolumes
    }

    public var supportedMaximumBolusVolumes: [Double] {
        return supportedBolusVolumes
    }

    public static var onboardingSupportedBolusVolumes: [Double] {
        // 0.05 units for rates between 0.05-30U/hr
        // 0 is not a supported bolus volume
        return (1...600).map { Double($0) / Double(Pod.pulsesPerUnit) }
    }

    public var supportedBolusVolumes: [Double] {
        // 0.05 units for rates between 0.05-30U/hr
        // 0 is not a supported bolus volume
        return (1...600).map { Double($0) / Double(Pod.pulsesPerUnit) }
    }

    public static var onboardingSupportedBasalRates: [Double] {
        // 0.05 units for rates between 0.05-30U/hr
        // 0 U/hr is not a supported scheduled basal rate for Eros, but it is for Dash
        return (1...600).map { Double($0) / Double(Pod.pulsesPerUnit) }
    }

    public var supportedBasalRates: [Double] {
        // 0.05 units for rates between 0.05-30U/hr
        // 0 is not a supported scheduled basal rate
        return (1...600).map { Double($0) / Double(Pod.pulsesPerUnit) }
    }

    public func roundToSupportedBolusVolume(units: Double) -> Double {
        // We do support rounding a 0 U volume to 0
        return supportedBolusVolumes.last(where: { $0 <= units }) ?? 0
    }

    public func roundToSupportedBasalRate(unitsPerHour: Double) -> Double {
        // We do support rounding a 0 U/hr rate to 0
        return supportedBasalRates.last(where: { $0 <= unitsPerHour }) ?? 0
    }

    public var maximumBasalScheduleEntryCount: Int {
        return Pod.maximumBasalScheduleEntryCount
    }

    public var minimumBasalScheduleEntryDuration: TimeInterval {
        return Pod.minimumBasalScheduleEntryDuration
    }

    public var pumpRecordsBasalProfileStartEvents: Bool {
        return false
    }

    public var pumpReservoirCapacity: Double {
        return Pod.reservoirCapacity
    }

    public var isOnboarded: Bool { state.isOnboarded }

    public var insulinType: InsulinType? {
        get {
            return self.state.insulinType
        }
        set {
            if let insulinType = newValue {
                self.setState { (state) in
                    state.insulinType = insulinType
                }
                self.podComms.updateInsulinType(insulinType)
            }
        }
    }

    public var lastSync: Date? {
        return self.state.podState?.lastInsulinMeasurements?.validTime
    }

    public var status: PumpManagerStatus {
        // Acquire the lock just once
        let state = self.state

        return status(for: state)
    }

    public var rawState: PumpManager.RawStateValue {
        return state.rawValue
    }

    public var pumpManagerDelegate: PumpManagerDelegate? {
        get {
            return pumpDelegate.delegate
        }
        set {
            pumpDelegate.delegate = newValue
        }
    }

    public var delegateQueue: DispatchQueue! {
        get {
            return pumpDelegate.queue
        }
        set {
            pumpDelegate.queue = newValue
        }
    }

    // MARK: Methods

    public func completeOnboard() {
        setState({ (state) in
            state.isOnboarded = true
        })
    }
    
    public func suspendDelivery(completion: @escaping (Error?) -> Void) {
        let suspendTime: TimeInterval = .minutes(0) // untimed suspend with reminder beeps
        suspendDelivery(withSuspendReminders: suspendTime, completion: completion)
    }

    // A nil suspendReminder is untimed with no reminders beeps, a suspendReminder of 0 is untimed using reminders beeps, otherwise it
    // specifies a suspend duration implemented using an appropriate combination of suspended reminder and suspend time expired beeps.
    public func suspendDelivery(withSuspendReminders suspendReminder: TimeInterval? = nil, completion: @escaping (Error?) -> Void) {
        guard self.hasActivePod else {
            completion(OmniBLEPumpManagerError.noPodPaired)
            return
        }

        self.podComms.runSession(withName: "Suspend") { (result) in

            let session: PodCommsSession
            switch result {
            case .success(let s):
                session = s
            case .failure(let error):
                completion(error)
                return
            }

            defer {
                self.setState({ (state) in
                    state.suspendEngageState = .stable
                })
            }
            self.setState({ (state) in
                state.suspendEngageState = .engaging
            })

            // use confirmationBeepType here for confirmation beeps to avoid getting 3 beeps!
            let beepType: BeepConfigType? = self.beepPreference.shouldBeepForManualCommand ? .beeeeeep : nil
            let result = session.suspendDelivery(suspendReminder: suspendReminder, confirmationBeepType: beepType)
            switch result {
            case .certainFailure(let error):
                completion(error)
            case .unacknowledged(let error):
                completion(error)
            case .success:
                session.dosesForStorage() { (doses) -> Bool in
                    return self.store(doses: doses, in: session)
                }
                completion(nil)
            }
        }
    }

    public func resumeDelivery(completion: @escaping (Error?) -> Void) {
        guard self.hasActivePod else {
            completion(OmniBLEPumpManagerError.noPodPaired)
            return
        }

        self.podComms.runSession(withName: "Resume") { (result) in

            let session: PodCommsSession
            switch result {
            case .success(let s):
                session = s
            case .failure(let error):
                completion(error)
                return
            }

            defer {
                self.setState({ (state) in
                    state.suspendEngageState = .stable
                })
            }

            self.setState({ (state) in
                state.suspendEngageState = .disengaging
            })

            do {
                let scheduleOffset = self.state.timeZone.scheduleOffset(forDate: Date())
                let beep = self.beepPreference.shouldBeepForManualCommand
                let _ = try session.resumeBasal(schedule: self.state.basalSchedule, scheduleOffset: scheduleOffset, acknowledgementBeep: beep, completionBeep: beep)
                self.clearSuspendReminder()
                session.dosesForStorage() { (doses) -> Bool in
                    return self.store(doses: doses, in: session)
                }
                completion(nil)
            } catch (let error) {
                completion(error)
            }
        }
    }

    fileprivate func clearSuspendReminder() {
        self.pumpDelegate.notify { (delegate) in
            delegate?.retractAlert(identifier: Alert.Identifier(managerIdentifier: self.managerIdentifier, alertIdentifier: PumpManagerAlert.suspendEnded(triggeringSlot: nil).alertIdentifier))
            delegate?.retractAlert(identifier: Alert.Identifier(managerIdentifier: self.managerIdentifier, alertIdentifier: PumpManagerAlert.suspendEnded(triggeringSlot: nil).repeatingAlertIdentifier))
        }
    }

    public func addStatusObserver(_ observer: PumpManagerStatusObserver, queue: DispatchQueue) {
        statusObservers.insert(observer, queue: queue)
    }

    public func removeStatusObserver(_ observer: PumpManagerStatusObserver) {
        statusObservers.removeElement(observer)
    }
    
    public func ensureCurrentPumpData(completion: ((Date?) -> Void)?) {
        let shouldFetchStatus = setStateWithResult { (state) -> Bool? in
            guard state.hasActivePod else {
                return nil // No active pod
            }

            return state.isPumpDataStale
        }

        switch shouldFetchStatus {
        case .none:
            completion?(lastSync)
            return // No active pod
        case true?:
            log.default("Fetching status because pumpData is too old")
            getPodStatus() { (response) in
                completion?(self.lastSync)
            }
        case false?:
            log.default("Skipping status update because pumpData is fresh")
            completion?(self.lastSync)
        }
    }


    // MARK: - Programming Delivery

    public func enactBolus(units: Double, automatic: Bool, completion: @escaping (PumpManagerError?) -> Void) {
        guard self.hasActivePod else {
            completion(.configuration(OmniBLEPumpManagerError.noPodPaired))
            return
        }

        // Round to nearest supported volume
        let enactUnits = roundToSupportedBolusVolume(units: units)

        let beep = automatic ? beepPreference.shouldBeepForAutomaticBolus : beepPreference.shouldBeepForManualCommand

        self.podComms.runSession(withName: "Bolus") { (result) in
            let session: PodCommsSession
            switch result {
            case .success(let s):
                session = s
            case .failure(let error):
                completion(.communication(error))
                return
            }

            defer {
                self.setState({ (state) in
                    state.bolusEngageState = .stable
                })
            }
            self.setState({ (state) in
                state.bolusEngageState = .engaging
            })

            var podStatus: StatusResponse

            do {
                podStatus = try session.getStatus()
            } catch let error {
                completion(.communication(error as? LocalizedError))
                return
            }

            // If pod suspended, resume basal before bolusing
            if podStatus.deliveryStatus == .suspended {
                do {
                    let scheduleOffset = self.state.timeZone.scheduleOffset(forDate: Date())
<<<<<<< HEAD
                    let beep = automatic ? self.beepPreference.shouldBeepForAutomaticBolus : self.beepPreference.shouldBeepForManualCommand
=======
>>>>>>> 5522aece
                    let podStatus = try session.resumeBasal(schedule: self.state.basalSchedule, scheduleOffset: scheduleOffset, acknowledgementBeep: beep, completionBeep: beep)
                    self.clearSuspendReminder()
                    guard podStatus.deliveryStatus.bolusing == false else {
                        throw PodCommsError.unfinalizedBolus
                    }
                } catch let error {
                    completion(.deviceState(error as? LocalizedError))
                    return
                }
            }

            guard !podStatus.deliveryStatus.bolusing else {
                completion(.deviceState(PodCommsError.unfinalizedBolus))
                return
            }


            // Use bits for the program reminder interval (not used by app)
            //   This trick enables determination, from just the hex messages
            //     of the log file, whether bolus was manually initiated by the
            //     user or automatically initiated by app.
            //   The max possible "reminder" value, 0x3F, would cause the pod to beep
            //      in 63 minutes if bolus had not completed by then.
            let bolusWasAutomaticIndicator: TimeInterval = automatic ? TimeInterval(minutes: 0x3F) : 0

            let result = session.bolus(units: enactUnits, automatic: automatic, acknowledgementBeep: beep, completionBeep: beep, programReminderInterval:  bolusWasAutomaticIndicator)
            session.dosesForStorage() { (doses) -> Bool in
                return self.store(doses: doses, in: session)
            }

            switch result {
            case .success:
                completion(nil)
            case .certainFailure(let error):
                completion(.communication(error))
            case .unacknowledged:
                completion(.uncertainDelivery)
            }
        }
    }

    public func cancelBolus(completion: @escaping (PumpManagerResult<DoseEntry?>) -> Void) {
        guard self.hasActivePod else {
            completion(.failure(.deviceState(OmniBLEPumpManagerError.noPodPaired)))
            return
        }

        self.podComms.runSession(withName: "Cancel Bolus") { (result) in

            let session: PodCommsSession
            switch result {
            case .success(let s):
                session = s
            case .failure(let error):
                completion(.failure(.communication(error)))
                return
            }

            do {
                defer {
                    self.setState({ (state) in
                        state.bolusEngageState = .stable
                    })
                }
                self.setState({ (state) in
                    state.bolusEngageState = .disengaging
                })

                if let bolus = self.state.podState?.unfinalizedBolus, !bolus.isFinished(), bolus.scheduledCertainty == .uncertain {
                    let status = try session.getStatus()

                    if !status.deliveryStatus.bolusing {
                        completion(.success(nil))
                        return
                    }
                }

                // when cancelling a bolus use the built-in type 6 beeeeeep to match PDM if confirmation beeps are enabled
                let beeptype: BeepType = self.beepPreference.shouldBeepForManualCommand ? .beeeeeep : .noBeep
                let result = session.cancelDelivery(deliveryType: .bolus, beepType: beeptype)
                switch result {
                case .certainFailure(let error):
                    throw error
                case .unacknowledged(let error):
                    throw error
                case .success(_, let canceledBolus):
                    session.dosesForStorage() { (doses) -> Bool in
                        return self.store(doses: doses, in: session)
                    }

                    let canceledDoseEntry: DoseEntry? = canceledBolus != nil ? DoseEntry(canceledBolus!) : nil
                    completion(.success(canceledDoseEntry))
                }
            } catch {
                completion(.failure(.communication(error as? LocalizedError)))
            }
        }
    }

    public func enactTempBasal(unitsPerHour: Double, for duration: TimeInterval, completion: @escaping (PumpManagerError?) -> Void) {
        guard self.hasActivePod else {
            completion(.deviceState(OmniBLEPumpManagerError.noPodPaired))
            return
        }

        // Round to nearest supported rate
        let rate = roundToSupportedBasalRate(unitsPerHour: unitsPerHour)

        self.podComms.runSession(withName: "Enact Temp Basal") { (result) in
            self.log.info("Enact temp basal %.03fU/hr for %ds", rate, Int(duration))
            let session: PodCommsSession
            switch result {
            case .success(let s):
                session = s
            case .failure(let error):
                completion(.communication(error))
                return
            }

            do {
                if case .some(.suspended) = self.state.podState?.suspendState {
                    self.log.info("Not enacting temp basal because podState indicates pod is suspended.")
                    throw PodCommsError.podSuspended
                }

                guard self.state.podState?.unfinalizedBolus?.isFinished() != false else {
                    self.log.info("Not enacting temp basal because podState indicates unfinalized bolus in progress.")
                    throw PodCommsError.unfinalizedBolus
                }

                let status: StatusResponse

                // if resuming a normal basal as denoted by a 0 duration temp basal, use a confirmation beep if appropriate
                //let beep: BeepType = duration < .ulpOfOne && self.confirmationBeeps && tempBasalConfirmationBeeps ? .beep : .noBeep
                let result = session.cancelDelivery(deliveryType: .tempBasal, beepType: .noBeep)
                switch result {
                case .certainFailure(let error):
                    throw error
                case .unacknowledged(let error):
                    throw error
                case .success(let cancelTempStatus, _):
                    status = cancelTempStatus
                }

                guard !status.deliveryStatus.bolusing else {
                    throw PodCommsError.unfinalizedBolus
                }

                guard status.deliveryStatus != .suspended else {
                    self.log.info("Canceling temp basal because status return indicates pod is suspended.")
                    throw PodCommsError.podSuspended
                }

                defer {
                    self.setState({ (state) in
                        state.tempBasalEngageState = .stable
                    })
                }

                if duration < .ulpOfOne {
                    // 0 duration temp basals are used to cancel any existing temp basal
                    self.setState({ (state) in
                        state.tempBasalEngageState = .disengaging
                    })
                    session.dosesForStorage() { (doses) -> Bool in
                        return self.store(doses: doses, in: session)
                    }
                    completion(nil)
                } else {
                    self.setState({ (state) in
                        state.tempBasalEngageState = .engaging
                    })

                    var calendar = Calendar(identifier: .gregorian)
                    calendar.timeZone = self.state.timeZone
                    let scheduledRate = self.state.basalSchedule.currentRate(using: calendar, at: self.dateGenerator())
                    let isHighTemp = rate > scheduledRate

                    let result = session.setTempBasal(rate: rate, duration: duration, isHighTemp: isHighTemp, acknowledgementBeep: false, completionBeep: false)
                    session.dosesForStorage() { (doses) -> Bool in
                        return self.store(doses: doses, in: session)
                    }
                    switch result {
                    case .success:
                        completion(nil)
                    case .unacknowledged(let error):
                        self.log.error("Temp basal uncertain error: %@", String(describing: error))
                        completion(nil)
                    case .certainFailure(let error):
                        completion(.communication(error))
                    }
                }
            } catch let error {
                self.log.error("Error during temp basal: %@", String(describing: error))
                completion(.communication(error as? LocalizedError))
            }
        }
    }

    /// Returns a dose estimator for the current bolus, if one is in progress
    public func createBolusProgressReporter(reportingOn dispatchQueue: DispatchQueue) -> DoseProgressReporter? {
        if case .inProgress(let dose) = bolusState(for: self.state) {
            return PodDoseProgressEstimator(dose: dose, pumpManager: self, reportingQueue: dispatchQueue)
        }
        return nil
    }

    public func syncBasalRateSchedule(items scheduleItems: [RepeatingScheduleValue<Double>], completion: @escaping (Result<BasalRateSchedule, Error>) -> Void) {
        let newSchedule = BasalSchedule(repeatingScheduleValues: scheduleItems)
        setBasalSchedule(newSchedule) { (error) in
            if let error = error {
                completion(.failure(error))
            } else {
                completion(.success(BasalRateSchedule(dailyItems: scheduleItems, timeZone: self.state.timeZone)!))
            }
        }
    }

    // Delivery limits are not enforced/displayed on omnipods
    public func syncDeliveryLimits(limits deliveryLimits: DeliveryLimits, completion: @escaping (Result<DeliveryLimits, Error>) -> Void) {
        completion(.success(deliveryLimits))
    }


    // MARK: - Alerts

    public var isClockOffset: Bool {
        let now = dateGenerator()
        return TimeZone.current.secondsFromGMT(for: now) != state.timeZone.secondsFromGMT(for: now)
    }

    func checkForTimeOffsetChange() {
        let isAlertActive = state.activeAlerts.contains(.timeOffsetChangeDetected)

        if !isAlertActive && isClockOffset && !state.acknowledgedTimeOffsetAlert {
            issueAlert(alert: .timeOffsetChangeDetected)
        } else if isAlertActive && !isClockOffset {
            retractAlert(alert: .timeOffsetChangeDetected)
        }
    }

    public func updateExpirationReminder(_ intervalBeforeExpiration: TimeInterval, completion: @escaping (OmniBLEPumpManagerError?) -> Void) {

        guard self.hasActivePod, let podState = state.podState, let expiresAt = podState.expiresAt else {
            completion(OmniBLEPumpManagerError.noPodPaired)
            return
        }

        self.podComms.runSession(withName: "Program Low Reservoir Reminder") { (result) in

            let session: PodCommsSession
            switch result {
            case .success(let s):
                session = s
            case .failure(let error):
                completion(.communication(error))
                return
            }

            let timeUntilReminder = expiresAt.addingTimeInterval(-intervalBeforeExpiration).timeIntervalSince(self.dateGenerator())

            let expirationReminder = PodAlert.expirationReminder(timeUntilReminder)
            do {
                try session.configureAlerts([expirationReminder], confirmationBeepType: self.beepPreference.shouldBeepForManualCommand ? .beep : .noBeep)
                self.mutateState({ (state) in
                    state.scheduledExpirationReminderOffset = intervalBeforeExpiration
                })
                completion(nil)
            } catch {
                completion(.communication(error))
                return
            }
        }
    }

    public var allowedExpirationReminderDates: [Date]? {
        guard let expiration = state.podState?.expiresAt else {
            return nil
        }

        let allDates = Array(stride(
            from: -Pod.expirationReminderAlertMaxHoursBeforeExpiration,
            through: -Pod.expirationReminderAlertMinHoursBeforeExpiration,
            by: 1)).map
        { (i: Int) -> Date in
            expiration.addingTimeInterval(.hours(Double(i)))
        }
        let now = dateGenerator()
        return allDates.filter { $0.timeIntervalSince(now) > 0 }
    }

    public var scheduledExpirationReminder: Date? {
        guard let expiration = state.podState?.expiresAt, let offset = state.scheduledExpirationReminderOffset else {
            return nil
        }

        // It is possible the scheduledExpirationReminderOffset does not fall on the hour, but instead be a few seconds off
        // since the allowedExpirationReminderDates are by the hour, force the offset to be on the hour
        return expiration.addingTimeInterval(-.hours(round(offset.hours)))
    }

    public func updateLowReservoirReminder(_ value: Int, completion: @escaping (OmniBLEPumpManagerError?) -> Void) {
        guard self.hasActivePod else {
            completion(OmniBLEPumpManagerError.noPodPaired)
            return
        }

        self.podComms.runSession(withName: "Program Low Reservoir Reminder") { (result) in

            let session: PodCommsSession
            switch result {
            case .success(let s):
                session = s
            case .failure(let error):
                completion(.communication(error))
                return
            }

            let lowReservoirReminder = PodAlert.lowReservoir(Double(value))
            do {
                try session.configureAlerts([lowReservoirReminder], confirmationBeepType: self.beepPreference.shouldBeepForManualCommand ? .beep : .noBeep)
                self.mutateState({ (state) in
                    state.lowReservoirReminderValue = Double(value)
                })
                completion(nil)
            } catch {
                completion(.communication(error))
                return
            }
        }
    }



    func issueAlert(alert: PumpManagerAlert) {
        let identifier = Alert.Identifier(managerIdentifier: self.managerIdentifier, alertIdentifier: alert.alertIdentifier)
        let loopAlert = Alert(identifier: identifier, foregroundContent: alert.foregroundContent, backgroundContent: alert.backgroundContent, trigger: .immediate)
        pumpDelegate.notify { (delegate) in
            delegate?.issueAlert(loopAlert)
        }

        if let repeatInterval = alert.repeatInterval {
            // Schedule an additional repeating 15 minute reminder for suspend period ended.
            let repeatingIdentifier = Alert.Identifier(managerIdentifier: self.managerIdentifier, alertIdentifier: alert.repeatingAlertIdentifier)
            let loopAlert = Alert(identifier: repeatingIdentifier, foregroundContent: alert.foregroundContent, backgroundContent: alert.backgroundContent, trigger: .repeating(repeatInterval: repeatInterval))
            pumpDelegate.notify { (delegate) in
                delegate?.issueAlert(loopAlert)
            }
        }

        self.mutateState { (state) in
            state.activeAlerts.insert(alert)
        }
    }

    func retractAlert(alert: PumpManagerAlert) {
        let identifier = Alert.Identifier(managerIdentifier: self.managerIdentifier, alertIdentifier: alert.alertIdentifier)
        pumpDelegate.notify { (delegate) in
            delegate?.retractAlert(identifier: identifier)
        }
        if alert.isRepeating {
            let repeatingIdentifier = Alert.Identifier(managerIdentifier: self.managerIdentifier, alertIdentifier: alert.repeatingAlertIdentifier)
            pumpDelegate.notify { (delegate) in
                delegate?.retractAlert(identifier: repeatingIdentifier)
            }
        }
        self.mutateState { (state) in
            state.activeAlerts.remove(alert)
        }
    }

    private func alertsChanged(oldAlerts: AlertSet, newAlerts: AlertSet) {
        guard let podState = state.podState else {
            preconditionFailure("trying to manage alerts without podState")
        }

        let (added, removed) = oldAlerts.compare(to: newAlerts)
        for slot in added {
            if let podAlert = podState.configuredAlerts[slot] {
                log.default("Alert slot triggered: %{public}@", String(describing: slot))
                if let pumpManagerAlert = getPumpManagerAlert(for: podAlert, slot: slot) {
                    issueAlert(alert: pumpManagerAlert)
                } else {
                    log.default("Ignoring alert: %{public}@", String(describing: podAlert))
                }
            } else {
                log.error("Unconfigured alert slot triggered: %{public}@", String(describing: slot))
            }
        }
        for alert in removed {
            log.default("Alert slot cleared: %{public}@", String(describing: alert))
        }
    }

    private func getPumpManagerAlert(for podAlert: PodAlert, slot: AlertSlot) -> PumpManagerAlert? {
        guard let podState = state.podState, let expiresAt = podState.expiresAt else {
            preconditionFailure("trying to lookup alert info without podState")
        }

        guard !podAlert.isIgnored else {
            return nil
        }

        switch podAlert {
        case .podSuspendedReminder:
            return PumpManagerAlert.suspendInProgress(triggeringSlot: slot)
        case .expirationReminder:
            let timeToExpiry = TimeInterval(hours: expiresAt.timeIntervalSince(dateGenerator()).hours.rounded())
            return PumpManagerAlert.userPodExpiration(triggeringSlot: slot, scheduledExpirationReminderOffset: timeToExpiry)
        case .expired:
            return PumpManagerAlert.podExpiring(triggeringSlot: slot)
        case .shutdownImminent:
            return PumpManagerAlert.podExpireImminent(triggeringSlot: slot)
        case .lowReservoir(let units):
            return PumpManagerAlert.lowReservoir(triggeringSlot: slot, lowReservoirReminderValue: units)
        case .finishSetupReminder, .waitingForPairingReminder:
            return PumpManagerAlert.finishSetupReminder(triggeringSlot: slot)
        case .suspendTimeExpired:
            return PumpManagerAlert.suspendEnded(triggeringSlot: slot)
        default:
            return nil
        }
    }

    private func silenceAcknowledgedAlerts() {
        for alert in state.alertsWithPendingAcknowledgment {
            if let slot = alert.triggeringSlot {
                self.podComms.runSession(withName: "Silence already acknowledged alert") { (result) in
                    switch result {
                    case .success(let session):
                        do {
                            let _ = try session.acknowledgePodAlerts(alerts: AlertSet(slots: [slot]), confirmationBeepType: self.beepPreference.shouldBeepForManualCommand ? .beep : .noBeep)
                        } catch {
                            return
                        }
                        self.mutateState { state in
                            state.activeAlerts.remove(alert)
                        }
                    case .failure:
                        return
                    }
                }
            }
        }
    }

    private func notifyPodFault(fault: DetailedStatus) {
        pumpDelegate.notify { delegate in
            let content = Alert.Content(title: fault.faultEventCode.notificationTitle,
                                        body: fault.faultEventCode.notificationBody,
                                        acknowledgeActionButtonLabel: LocalizedString("OK", comment: "Alert acknowledgment OK button"))
            delegate?.issueAlert(Alert(identifier: Alert.Identifier(managerIdentifier: OmniBLEPumpManager.podAlarmNotificationIdentifier,
                                                                    alertIdentifier: fault.faultEventCode.description),
                                       foregroundContent: content, backgroundContent: content,
                                       trigger: .immediate))
        }
    }

    // MARK: - Reporting Doses

    // This cannot be called from within the lockedState lock!
    func store(doses: [UnfinalizedDose], in session: PodCommsSession) -> Bool {
        session.assertOnSessionQueue()

        // We block the session until the data's confirmed stored by the delegate
        let semaphore = DispatchSemaphore(value: 0)
        var success = false

        store(doses: doses) { (error) in
            success = (error == nil)
            semaphore.signal()
        }

        semaphore.wait()

        if success {
            setState { (state) in
                state.lastPumpDataReportDate = Date()
            }
        }
        return success
    }

    func store(doses: [UnfinalizedDose], completion: @escaping (_ error: Error?) -> Void) {
        let lastSync = lastSync

        pumpDelegate.notify { (delegate) in
            guard let delegate = delegate else {
                preconditionFailure("pumpManagerDelegate cannot be nil")
            }


            delegate.pumpManager(self, hasNewPumpEvents: doses.map { NewPumpEvent($0) }, lastSync: lastSync, completion: { (error) in
                if let error = error {
                    self.log.error("Error storing pod events: %@", String(describing: error))
                } else {
                    self.log.info("DU: Stored pod events: %@", String(describing: doses))
                }

                completion(error)
            })
        }
    }
}

extension OmniBLEPumpManager: MessageLogger {
    func didSend(_ message: Data) {
        log.default("didSend: %{public}@", message.hexadecimalString)
        self.logDeviceCommunication(message.hexadecimalString, type: .send)
    }

    func didReceive(_ message: Data) {
        log.default("didReceive: %{public}@", message.hexadecimalString)
        self.logDeviceCommunication(message.hexadecimalString, type: .receive)
    }
}

extension OmniBLEPumpManager: PodCommsDelegate {

    func podCommsDidEstablishSession(_ podComms: PodComms) {

        podComms.runSession(withName: "Post-connect status fetch") { result in
            switch result {
            case .success(let session):
                let _ = try? session.getStatus(confirmationBeepType: .none)
                self.silenceAcknowledgedAlerts()
                session.dosesForStorage() { (doses) -> Bool in
                    return self.store(doses: doses, in: session)
                }
                self.issueHeartbeatIfNeeded()
            case .failure:
                // Errors can be ignored here.
                break
            }
        }
        
    }

    func podComms(_ podComms: PodComms, didChange podState: PodState?) {
        if let podState = podState {
            let (newFault, oldAlerts, newAlerts) = setStateWithResult { (state) -> (DetailedStatus?,AlertSet,AlertSet) in
                // Check for any updates to bolus certainty, and log them
                if let bolus = state.podState?.unfinalizedBolus, bolus.scheduledCertainty == .uncertain, !bolus.isFinished() {
                    if podState.unfinalizedBolus?.scheduledCertainty == .some(.certain) {
                        self.log.default("Resolved bolus uncertainty: did bolus")
                    } else if podState.unfinalizedBolus == nil {
                        self.log.default("Resolved bolus uncertainty: did not bolus")
                    }
                }
                if (state.suspendEngageState == .engaging && podState.isSuspended) ||
                   (state.suspendEngageState == .disengaging && !podState.isSuspended)
                {
                    state.suspendEngageState = .stable
                }

                let newFault: DetailedStatus?

                // Check for new fault state
                if state.podState?.fault == nil, let fault = podState.fault {
                    newFault = fault
                } else {
                    newFault = nil
                }

                let oldAlerts: AlertSet = state.podState?.activeAlertSlots ?? AlertSet.none
                let newAlerts: AlertSet = podState.activeAlertSlots

                state.updatePodStateFromPodComms(podState)

                return (newFault, oldAlerts, newAlerts)
            }

            if let newFault = newFault {
                notifyPodFault(fault: newFault)
            }

            if oldAlerts != newAlerts {
                self.alertsChanged(oldAlerts: oldAlerts, newAlerts: newAlerts)
            }
        } else {
            // Resetting podState
            mutateState { state in
                state.updatePodStateFromPodComms(podState)
            }
        }
    }
}

extension OmniBLEPumpManager: AlertSoundVendor {
    public func getSoundBaseURL() -> URL? {
        return nil
    }

    public func getSounds() -> [Alert.Sound] {
        return []
    }
}

// MARK: - AlertResponder implementation
extension OmniBLEPumpManager {
    public func acknowledgeAlert(alertIdentifier: Alert.AlertIdentifier, completion: @escaping (Error?) -> Void) {
        guard self.hasActivePod else {
            completion(OmniBLEPumpManagerError.noPodPaired)
            return
        }

        for alert in state.activeAlerts {
            if alert.alertIdentifier == alertIdentifier {
                // If this alert was triggered by the pod find the slot to clear it.
                if let slot = alert.triggeringSlot {
                    self.podComms.runSession(withName: "Acknowledge Alert") { (result) in
                        switch result {
                        case .success(let session):
                            do {
                                let _ = try session.acknowledgePodAlerts(alerts: AlertSet(slots: [slot]), confirmationBeepType: self.beepPreference.shouldBeepForManualCommand ? .beep : .noBeep)
                            } catch {
                                self.mutateState { state in
                                    state.alertsWithPendingAcknowledgment.insert(alert)
                                }
                                completion(error)
                                return
                            }
                            self.mutateState { state in
                                state.activeAlerts.remove(alert)
                            }
                            completion(nil)
                        case .failure(let error):
                            self.mutateState { state in
                                state.alertsWithPendingAcknowledgment.insert(alert)
                            }
                            completion(error)
                            return
                        }
                    }
                } else {
                    // Non-pod alert
                    self.mutateState { state in
                        state.activeAlerts.remove(alert)
                        if alert == .timeOffsetChangeDetected {
                            state.acknowledgedTimeOffsetAlert = true
                        }
                    }
                    completion(nil)
                }
            }
        }
    }
}

extension FaultEventCode {
    public var notificationTitle: String {
        switch self.faultType {
        case .reservoirEmpty:
            return LocalizedString("Empty Reservoir", comment: "The title for Empty Reservoir alarm notification")
        case .occluded, .occlusionCheckStartup1, .occlusionCheckStartup2, .occlusionCheckTimeouts1, .occlusionCheckTimeouts2, .occlusionCheckTimeouts3, .occlusionCheckPulseIssue, .occlusionCheckBolusProblem:
            return LocalizedString("Occlusion Detected", comment: "The title for Occlusion alarm notification")
        case .exceededMaximumPodLife80Hrs:
            return LocalizedString("Pod Expired", comment: "The title for Pod Expired alarm notification")
        default:
            return LocalizedString("Critical Pod Error", comment: "The title for AlarmCode.other notification")
        }
    }

    public var notificationBody: String {
        return LocalizedString("Insulin delivery stopped. Change Pod now.", comment: "The default notification body for AlarmCodes")
    }
}<|MERGE_RESOLUTION|>--- conflicted
+++ resolved
@@ -1486,10 +1486,7 @@
             if podStatus.deliveryStatus == .suspended {
                 do {
                     let scheduleOffset = self.state.timeZone.scheduleOffset(forDate: Date())
-<<<<<<< HEAD
                     let beep = automatic ? self.beepPreference.shouldBeepForAutomaticBolus : self.beepPreference.shouldBeepForManualCommand
-=======
->>>>>>> 5522aece
                     let podStatus = try session.resumeBasal(schedule: self.state.basalSchedule, scheduleOffset: scheduleOffset, acknowledgementBeep: beep, completionBeep: beep)
                     self.clearSuspendReminder()
                     guard podStatus.deliveryStatus.bolusing == false else {
