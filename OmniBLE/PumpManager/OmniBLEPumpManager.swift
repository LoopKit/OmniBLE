--- conflicted
+++ resolved
@@ -635,19 +635,11 @@
 
     // MARK: - Pod comms
 
-<<<<<<< HEAD
     private func prepForNewPod() {
+
         setState { state in
-=======
-    // Does not support concurrent callers. Not thread-safe.
-    public func forgetPod(completion: @escaping () -> Void) {
-
-        self.podComms.forgetCurrentPod()
-
-        let resetPodState = { (_ state: inout OmniBLEPumpManagerState) in
             state.previousPodState = state.podState
 
->>>>>>> 08581d44
             if state.controllerId == CONTROLLER_ID {
                 // Switch from using the common fixed controllerId to a created semi-unique one
                 state.controllerId = createControllerId()
@@ -661,13 +653,11 @@
             }
         }
         self.podComms.prepForNewPod(myId: self.state.controllerId, podId: self.state.podId)
-
-
     }
 
     public func forgetPod(completion: @escaping () -> Void) {
 
-        self.podComms.forgetCurrentPod()
+        self.podComms.disconnectPodAndFinalizeDelivery()
 
         if let dosesToStore = state.podState?.dosesToStore {
             store(doses: dosesToStore, completion: { error in
