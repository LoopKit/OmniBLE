//
//  OmniBLEPumpManager.swift
//  OmniBLE
//
//  Based on OmniKit/PumpManager/OmnipodPumpManager.swift
//  Created by Pete Schwamb on 8/4/18.
//  Copyright © 2021 LoopKit Authors. All rights reserved.
//

import HealthKit
import LoopKit
import UserNotifications
import os.log


public protocol PodStateObserver: AnyObject {
    func podStateDidUpdate(_ state: PodState?)
}

public enum OmniBLEPumpManagerError: Error {
    case noPodPaired
    case podAlreadyPaired
    case notReadyForCannulaInsertion
    case communication(Error)
    case state(Error)
}

public enum PodCommState: Equatable {
    case noPod
    case activating
    case active
    case fault(DetailedStatus)
    case deactivating
}

extension OmniBLEPumpManagerError: LocalizedError {
    public var errorDescription: String? {
        switch self {
        case .noPodPaired:
            return LocalizedString("No pod paired", comment: "Error message shown when no pod is paired")
        case .podAlreadyPaired:
            return LocalizedString("Pod already paired", comment: "Error message shown when user cannot pair because pod is already paired")
        case .notReadyForCannulaInsertion:
            return LocalizedString("Pod is not in a state ready for cannula insertion.", comment: "Error message when cannula insertion fails because the pod is in an unexpected state")
        case .communication(let error):
            if let error = error as? LocalizedError {
                return error.errorDescription
            } else {
                return String(describing: error)
            }
        case .state(let error):
            if let error = error as? LocalizedError {
                return error.errorDescription
            } else {
                return String(describing: error)
            }
        }
    }

    public var failureReason: String? {
        return nil
    }

    public var recoverySuggestion: String? {
        switch self {
        case .noPodPaired:
            return LocalizedString("Please pair a new pod", comment: "Recovery suggestion shown when no pod is paired")
        default:
            return nil
        }
    }
}

public class OmniBLEPumpManager: DeviceManager {

    public let managerIdentifier: String = "Omnipod-Dash" // use a single token to make parsing log files easier

    public let localizedTitle = LocalizedString("Omnipod Dash", comment: "Generic title of the OmniBLE pump manager")

    static let podAlarmNotificationIdentifier = "OmniBLE:\(LoopNotificationCategory.pumpFault.rawValue)"

    let podExpirationNotificationIdentifier: Alert.Identifier

    public init(state: OmniBLEPumpManagerState, dateGenerator: @escaping () -> Date = Date.init) {
        self.lockedState = Locked(state)

        self.dateGenerator = dateGenerator

        let podComms = PodComms(podState: state.podState, myId: state.controllerId, podId: state.podId)
        self.lockedPodComms = Locked(podComms)

        self.podExpirationNotificationIdentifier = Alert.Identifier(managerIdentifier: managerIdentifier,
                                                               alertIdentifier: LoopNotificationCategory.pumpExpired.rawValue)

        self.podComms.delegate = self
        self.podComms.messageLogger = self

    }

    public required convenience init?(rawState: PumpManager.RawStateValue) {
        guard let state = OmniBLEPumpManagerState(rawValue: rawState) else
        {
            return nil
        }

        self.init(state: state)
    }

    private var podComms: PodComms {
        get {
            return lockedPodComms.value
        }
        set {
            lockedPodComms.value = newValue
        }
    }
    private let lockedPodComms: Locked<PodComms>

    private let podStateObservers = WeakSynchronizedSet<PodStateObserver>()

    // Primarily used for testing
    public let dateGenerator: () -> Date

    public var state: OmniBLEPumpManagerState {
        return lockedState.value
    }

    private func setState(_ changes: (_ state: inout OmniBLEPumpManagerState) -> Void) -> Void {
        return setStateWithResult(changes)
    }

    @discardableResult
    private func mutateState(_ changes: (_ state: inout OmniBLEPumpManagerState) -> Void) -> OmniBLEPumpManagerState {
        return setStateWithResult({ (state) -> OmniBLEPumpManagerState in
            changes(&state)
            return state
        })
    }

    // Status can change even when state does not, because some status changes
    // purely based on time. This provides a mechanism to evaluate status changes
    // as time progresses and trigger status updates to clients.
    private func evaluateStatus() {
        setState { state in
            // status is evaluated in the setState call
        }
    }

    private func setStateWithResult<ReturnType>(_ changes: (_ state: inout OmniBLEPumpManagerState) -> ReturnType) -> ReturnType {
        var oldValue: OmniBLEPumpManagerState!
        var returnType: ReturnType!
        var shouldNotifyStatusUpdate = false
        var oldStatus: PumpManagerStatus?

        let newValue = lockedState.mutate { (state) in
            oldValue = state
            let oldStatusEvaluationDate = state.lastStatusChange
            let oldHighlight = buildPumpStatusHighlight(for: oldValue, andDate: oldStatusEvaluationDate)
            oldStatus = status(for: oldValue)

            returnType = changes(&state)

            let newStatusEvaluationDate = Date()
            let newStatus = status(for: state)
            let newHighlight = buildPumpStatusHighlight(for: state, andDate: newStatusEvaluationDate)

            if oldStatus != newStatus || oldHighlight != newHighlight {
                shouldNotifyStatusUpdate = true
                state.lastStatusChange = newStatusEvaluationDate
            }
        }

        if oldValue.podState != newValue.podState {
            podStateObservers.forEach { (observer) in
                observer.podStateDidUpdate(newValue.podState)
            }

            if oldValue.podState?.lastInsulinMeasurements?.reservoirLevel != newValue.podState?.lastInsulinMeasurements?.reservoirLevel {
                if let lastInsulinMeasurements = newValue.podState?.lastInsulinMeasurements, let reservoirLevel = lastInsulinMeasurements.reservoirLevel {
                    self.pumpDelegate.notify({ (delegate) in
                        self.log.info("DU: updating reservoir level %{public}@", String(describing: reservoirLevel))
                        delegate?.pumpManager(self, didReadReservoirValue: reservoirLevel, at: lastInsulinMeasurements.validTime) { _ in }
                    })
                }
            }
        }

        // Ideally we ensure that oldValue.rawValue != newValue.rawValue, but the types aren't
        // defined as equatable
        pumpDelegate.notify { (delegate) in
            delegate?.pumpManagerDidUpdateState(self)
        }

        if let oldStatus = oldStatus, shouldNotifyStatusUpdate {
            notifyStatusObservers(oldStatus: oldStatus)
        }

        return returnType
    }

    private let lockedState: Locked<OmniBLEPumpManagerState>

    private let statusObservers = WeakSynchronizedSet<PumpManagerStatusObserver>()

    private func notifyStatusObservers(oldStatus: PumpManagerStatus) {
        let status = self.status
        pumpDelegate.notify { (delegate) in
            delegate?.pumpManager(self, didUpdate: status, oldStatus: oldStatus)
        }
        statusObservers.forEach { (observer) in
            observer.pumpManager(self, didUpdate: status, oldStatus: oldStatus)
        }
    }

    private func logDeviceCommunication(_ message: String, type: DeviceLogEntryType = .send) {
        var podAddress = "noPod"
        if let podState = self.state.podState {
            podAddress = String(format:"%04X", podState.address)
        }
        self.pumpDelegate.notify { (delegate) in
            delegate?.deviceManager(self, logEventForDeviceIdentifier: podAddress, type: type, message: message, completion: nil)
        }
    }
    
    // Not persisted
    var provideHeartbeat: Bool = false

    private var lastHeartbeat: Date = .distantPast
    
    public func setMustProvideBLEHeartbeat(_ mustProvideBLEHeartbeat: Bool) {
        provideHeartbeat = mustProvideBLEHeartbeat
    }

    private func issueHeartbeatIfNeeded() {
        if self.provideHeartbeat, dateGenerator().timeIntervalSince(lastHeartbeat) > .minutes(2) {
            self.pumpDelegate.notify { (delegate) in
                delegate?.pumpManagerBLEHeartbeatDidFire(self)
            }
            self.lastHeartbeat = Date()
        }
    }

    private let pumpDelegate = WeakSynchronizedDelegate<PumpManagerDelegate>()

    public let log = OSLog(category: "OmniBLEPumpManager")

    private var lastLoopRecommendation: Date?

    // MARK: - CustomDebugStringConvertible

    public var debugDescription: String {
        let lines = [
            "## OmniBLEPumpManager",
            "podComms: \(String(reflecting: podComms))",
            "provideHeartbeat: \(provideHeartbeat)",
            "state: \(String(reflecting: state))",
            "status: \(String(describing: status))",
            "podStateObservers.count: \(podStateObservers.cleanupDeallocatedElements().count)",
            "statusObservers.count: \(statusObservers.cleanupDeallocatedElements().count)",
        ]
        return lines.joined(separator: "\n")
    }
}

extension OmniBLEPumpManager {
    // MARK: - PodStateObserver

    public func addPodStateObserver(_ observer: PodStateObserver, queue: DispatchQueue) {
        podStateObservers.insert(observer, queue: queue)
    }

    public func removePodStateObserver(_ observer: PodStateObserver) {
        podStateObservers.removeElement(observer)
    }

    private func status(for state: OmniBLEPumpManagerState) -> PumpManagerStatus {
        return PumpManagerStatus(
            timeZone: state.timeZone,
            device: device(for: state),
            pumpBatteryChargeRemaining: nil,
            basalDeliveryState: basalDeliveryState(for: state),
            bolusState: bolusState(for: state),
            insulinType: state.insulinType
        )
    }

    private func device(for state: OmniBLEPumpManagerState) -> HKDevice {
        if let podState = state.podState {
            return HKDevice(
                name: managerIdentifier,
                manufacturer: "Insulet",
                model: "Dash",
                hardwareVersion: String(podState.productId),
                firmwareVersion: podState.firmwareVersion + " " + podState.bleFirmwareVersion,
                softwareVersion: String(OmniBLEVersionNumber),
                localIdentifier: String(format:"%04X", podState.address),
                udiDeviceIdentifier: nil
            )
        } else {
            return HKDevice(
                name: managerIdentifier,
                manufacturer: "Insulet",
                model: "Dash",
                hardwareVersion: nil,
                firmwareVersion: nil,
                softwareVersion: String(OmniBLEVersionNumber),
                localIdentifier: nil,
                udiDeviceIdentifier: nil
            )
        }
    }

    private func basalDeliveryState(for state: OmniBLEPumpManagerState) -> PumpManagerStatus.BasalDeliveryState {
        guard let podState = state.podState else {
            return .active(.distantPast)
        }

        switch podCommState(for: state) {
        case .fault:
            return .active(.distantPast)
        default:
            break
        }

        switch state.suspendEngageState {
        case .engaging:
            return .suspending
        case .disengaging:
            return .resuming
        case .stable:
            break
        }

        switch state.tempBasalEngageState {
        case .engaging:
            return .initiatingTempBasal
        case .disengaging:
            return .cancelingTempBasal
        case .stable:
            if let tempBasal = podState.unfinalizedTempBasal, !tempBasal.isFinished() {
                return .tempBasal(DoseEntry(tempBasal))
            }
            switch podState.suspendState {
            case .resumed(let date):
                return .active(date)
            case .suspended(let date):
                return .suspended(date)
            }
        }
    }

    private func bolusState(for state: OmniBLEPumpManagerState) -> PumpManagerStatus.BolusState {
        guard let podState = state.podState else {
            return .noBolus
        }

        switch state.bolusEngageState {
        case .engaging:
            return .initiating
        case .disengaging:
            return .canceling
        case .stable:
            // TODO: need to evaluate isFinished at a particular date, instead of now()
            // as this function is called for old states, to compare to current state
            if let bolus = podState.unfinalizedBolus, !bolus.isFinished() {
                return .inProgress(DoseEntry(bolus))
            }
        }
        return .noBolus
    }

    private func podCommState(for state: OmniBLEPumpManagerState) -> PodCommState {
        guard let podState = state.podState else {
            return .noPod
        }
        guard podState.fault == nil else {
            return .fault(podState.fault!)
        }

        if podState.isActive {
            return .active
        } else if !podState.isSetupComplete {
            return .activating
        }
        return .deactivating
    }

    public var podCommState: PodCommState {
        return podCommState(for: state)
    }

    public var podActivatedAt: Date? {
        return state.podState?.activatedAt
    }

    public var podExpiresAt: Date? {
        return state.podState?.expiresAt
    }

    public var hasActivePod: Bool {
        return state.hasActivePod
    }

    public var hasSetupPod: Bool {
        return state.hasSetupPod
    }

    // If time remaining is negative, the pod has been expired for that amount of time.
    public var podTimeRemaining: TimeInterval? {
        guard let expiresAt = state.podState?.expiresAt else { return nil }
        return expiresAt.timeIntervalSince(dateGenerator())
    }

    private var shouldWarnPodEOL: Bool {
        guard let podTimeRemaining = podTimeRemaining,
              podTimeRemaining > 0 && podTimeRemaining <= Pod.timeRemainingWarningThreshold else
        {
            return false
        }

        return true
    }

    public var durationBetweenLastPodCommAndActivation: TimeInterval? {
        guard let lastPodCommDate = state.podState?.lastInsulinMeasurements?.validTime,
              let activationTime = podActivatedAt else
        {
            return nil
        }

        return lastPodCommDate.timeIntervalSince(activationTime)
    }

    public var beepPreference: BeepPreference {
        get {
            return state.confirmationBeeps
        }
    }

    // From last status response
    public var reservoirLevel: ReservoirLevel? {
        return state.reservoirLevel
    }

    public var podTotalDelivery: HKQuantity? {
        guard let delivery = state.podState?.lastInsulinMeasurements?.delivered else {
            return nil
        }
        return HKQuantity(unit: .internationalUnit(), doubleValue: delivery)
    }

    public var lastStatusDate: Date? {
        guard let date = state.podState?.lastInsulinMeasurements?.validTime else {
            return nil
        }
        return date
    }

    public var defaultExpirationReminderOffset: TimeInterval {
        set {
            mutateState { (state) in
                state.defaultExpirationReminderOffset = newValue
            }
        }
        get {
            state.defaultExpirationReminderOffset
        }
    }

    public var lowReservoirReminderValue: Double {
        set {
            mutateState { (state) in
                state.lowReservoirReminderValue = newValue
            }
        }
        get {
            state.lowReservoirReminderValue
        }
    }

    public var podAttachmentConfirmed: Bool {
        set {
            mutateState { (state) in
                state.podAttachmentConfirmed = newValue
            }
        }
        get {
            state.podAttachmentConfirmed
        }
    }

    public var initialConfigurationCompleted: Bool {
        set {
            mutateState { (state) in
                state.initialConfigurationCompleted = newValue
            }
        }
        get {
            state.initialConfigurationCompleted
        }
    }

    public var expiresAt: Date? {
        return state.podState?.expiresAt
    }

    public var podDetails: PodDetails? {
        guard let podState = state.podState else {
            return nil
        }
        return PodDetails(
            lotNumber: podState.lotNo,
            sequenceNumber: podState.lotSeq,
            firmwareVersion: podState.firmwareVersion,
            bleFirmwareVersion: podState.bleFirmwareVersion,
            deviceName: podComms.manager?.peripheral.name ?? "NA",
            totalDelivery: podState.lastInsulinMeasurements?.delivered,
            lastStatus: podState.lastInsulinMeasurements?.validTime,
            fault: podState.fault?.faultEventCode
        )
    }

    public func buildPumpStatusHighlight(for state: OmniBLEPumpManagerState, andDate date: Date = Date()) -> PumpManagerStatus.PumpStatusHighlight? {
        if state.podState?.pendingCommand != nil {
            return PumpManagerStatus.PumpStatusHighlight(localizedMessage: NSLocalizedString("Comms Issue", comment: "Status highlight that delivery is uncertain."),
                                                         imageName: "exclamationmark.circle.fill",
                                                         state: .critical)
        }

        switch podCommState(for: state) {
        case .activating:
            return PumpManagerStatus.PumpStatusHighlight(
                localizedMessage: NSLocalizedString("Finish Pairing", comment: "Status highlight that when pod is activating."),
                imageName: "exclamationmark.circle.fill",
                state: .warning)
        case .deactivating:
            return PumpManagerStatus.PumpStatusHighlight(
                localizedMessage: NSLocalizedString("Finish Deactivation", comment: "Status highlight that when pod is deactivating."),
                imageName: "exclamationmark.circle.fill",
                state: .warning)
        case .noPod:
            return PumpManagerStatus.PumpStatusHighlight(
                localizedMessage: NSLocalizedString("No Pod", comment: "Status highlight that when no pod is paired."),
                imageName: "exclamationmark.circle.fill",
                state: .warning)
        case .fault(let detail):
            var message: String
            switch detail.faultEventCode.faultType {
            case .reservoirEmpty:
                message = LocalizedString("No Insulin", comment: "Status highlight message for emptyReservoir alarm.")
            case .exceededMaximumPodLife80Hrs:
                message = LocalizedString("Pod Expired", comment: "Status highlight message for podExpired alarm.")
            case .occluded:
                message = LocalizedString("Pod Occlusion", comment: "Status highlight message for occlusion alarm.")
            default:
                message = LocalizedString("Pod Error", comment: "Status highlight message for other alarm.")
            }
            return PumpManagerStatus.PumpStatusHighlight(
                localizedMessage: message,
                imageName: "exclamationmark.circle.fill",
                state: .critical)
        case .active:
            if let reservoirPercent = state.reservoirLevel?.percentage, reservoirPercent == 0 {
                return PumpManagerStatus.PumpStatusHighlight(
                    localizedMessage: NSLocalizedString("No Insulin", comment: "Status highlight that a pump is out of insulin."),
                    imageName: "exclamationmark.circle.fill",
                    state: .critical)
            } else if state.podState?.isSuspended == true {
                return PumpManagerStatus.PumpStatusHighlight(
                    localizedMessage: NSLocalizedString("Insulin Suspended", comment: "Status highlight that insulin delivery was suspended."),
                    imageName: "pause.circle.fill",
                    state: .warning)
            } else if date.timeIntervalSince(state.lastPumpDataReportDate ?? .distantPast) > .minutes(12) {
                return PumpManagerStatus.PumpStatusHighlight(
                    localizedMessage: NSLocalizedString("No Data", comment: "Status highlight when communications with the pod haven't happened recently."),
                    imageName: "exclamationmark.circle.fill",
                    state: .critical)
            }
            return nil
        }
    }

    public var reservoirLevelHighlightState: ReservoirLevelHighlightState? {
        guard let reservoirLevel = reservoirLevel else {
            return nil
        }

        switch reservoirLevel {
        case .aboveThreshold:
            return .normal
        case .valid(let value):
            if value > state.lowReservoirReminderValue {
                return .normal
            } else if value > 0 {
                return .warning
            } else {
                return .critical
            }
        }
    }

    public func buildPumpLifecycleProgress(for state: OmniBLEPumpManagerState) -> PumpManagerStatus.PumpLifecycleProgress? {
        switch podCommState {
        case .active:
            if shouldWarnPodEOL,
               let podTimeRemaining = podTimeRemaining
            {
                let percentCompleted = max(0, min(1, (1 - (podTimeRemaining / Pod.nominalPodLife))))
                return PumpManagerStatus.PumpLifecycleProgress(percentComplete: percentCompleted, progressState: .warning)
            } else if let podTimeRemaining = podTimeRemaining, podTimeRemaining <= 0 {
                // Pod is expired
                return PumpManagerStatus.PumpLifecycleProgress(percentComplete: 1, progressState: .critical)
            }
            return nil
        case .fault(let detail):
            if detail.faultEventCode.faultType == .exceededMaximumPodLife80Hrs {
                return PumpManagerStatus.PumpLifecycleProgress(percentComplete: 100, progressState: .critical)
            } else {
                if shouldWarnPodEOL,
                   let durationBetweenLastPodCommAndActivation = durationBetweenLastPodCommAndActivation
                {
                    let percentCompleted = max(0, min(1, durationBetweenLastPodCommAndActivation / Pod.nominalPodLife))
                    return PumpManagerStatus.PumpLifecycleProgress(percentComplete: percentCompleted, progressState: .dimmed)
                }
            }
            return nil
        case .noPod, .activating, .deactivating:
            return nil
        }
    }


    // MARK: - Pod comms

    // Does not support concurrent callers. Not thread-safe.
    public func forgetPod(completion: @escaping () -> Void) {

        self.podComms.forgetCurrentPod()

        let resetPodState = { (_ state: inout OmniBLEPumpManagerState) in
            if state.controllerId == CONTROLLER_ID {
                // Switch from using the common fixed controllerId to a created semi-unique one
                state.controllerId = createControllerId()
                state.podId = state.controllerId + 1
                self.log.info("Switched controllerId from %x to %x", CONTROLLER_ID, state.controllerId)
            } else {
                // Already have a created controllerId, just need to advance podId for the next pod
                let lastPodId = state.podId
                state.podId = nextPodId(lastPodId: lastPodId)
                self.log.info("Advanced podId from %x to %x", lastPodId, state.podId)
            }
            self.podComms.prepForNewPod(myId: state.controllerId, podId: state.podId)

            state.podState = nil
        }

        // TODO: PodState shouldn't be mutated outside of the session queue
        // TODO: Consider serializing the entire forget-pod path instead of relying on the UI to do it

        let state = mutateState { (state) in
            state.podState?.resolveAnyPendingCommandWithUncertainty()
            state.podState?.finalizeFinishedDoses()
        }

        if let dosesToStore = state.podState?.dosesToStore {
            store(doses: dosesToStore, completion: { error in
                self.setState({ (state) in
                    if error != nil {
                        state.unstoredDoses.append(contentsOf: dosesToStore)
                    }

                    resetPodState(&state)
                })
                completion()
            })
        } else {
            setState { (state) in
                resetPodState(&state)
            }

            completion()
        }
    }


    // MARK: Testing

    #if targetEnvironment(simulator)
    private func jumpStartPod(lotNo: UInt32, lotSeq: UInt32, fault: DetailedStatus? = nil, startDate: Date? = nil, mockFault: Bool) {
        let start = startDate ?? Date()
        let fakeLtk = Data(hexadecimalString: "fedcba98765432100123456789abcdef")!
        var podState = PodState(address: state.podId, ltk: fakeLtk,
            firmwareVersion: "jumpstarted", bleFirmwareVersion: "jumpstarted",
            lotNo: lotNo, lotSeq: lotSeq, productId: dashProductId,
            bleIdentifier: "0000-0000")

        podState.setupProgress = .podPaired
        podState.activatedAt = start
        podState.expiresAt = start + .hours(72)

        let fault = mockFault ? try? DetailedStatus(encodedData: Data(hexadecimalString: "020f0000000900345c000103ff0001000005ae056029")!) : nil
        podState.fault = fault

        self.podComms = PodComms(podState: podState, myId: state.controllerId, podId: state.podId)

        setState({ (state) in
            state.podState = podState
            state.scheduledExpirationReminderOffset = state.defaultExpirationReminderOffset
        })
    }
    #endif

    // MARK: - Pairing

    func connectToNewPod(completion: @escaping (Result<OmniBLE, Error>) -> Void) {
        podComms.connectToNewPod(completion)
    }

    // Called on the main thread
    public func pairAndPrime(completion: @escaping (PumpManagerResult<TimeInterval>) -> Void) {
        #if targetEnvironment(simulator)
        // If we're in the simulator, create a mock PodState
        let mockFaultDuringPairing = false
        let mockCommsErrorDuringPairing = false
        DispatchQueue.global(qos: .userInitiated).asyncAfter(deadline: .now() + .seconds(2)) {
            self.jumpStartPod(lotNo: 135601809, lotSeq: 0800525, mockFault: mockFaultDuringPairing)
            let fault: DetailedStatus? = self.setStateWithResult({ (state) in
                state.podState?.setupProgress = .priming
                return state.podState?.fault
            })
            if mockFaultDuringPairing {
                // completion(.failure(PodCommsError.podFault(fault: fault!)))
            } else if mockCommsErrorDuringPairing {
                // completion(.failure(PodCommsError.noResponse))
            } else {
                let mockPrimeDuration = TimeInterval(.seconds(3))
                completion(.success(mockPrimeDuration))
            }
        }
        #else
        let primeSession = { (result: PodComms.SessionRunResult) in
            switch result {
            case .success(let session):
                // We're on the session queue
                session.assertOnSessionQueue()

                self.log.default("Beginning pod prime")

                // Clean up any previously un-stored doses if needed
                let unstoredDoses = self.state.unstoredDoses
                if self.store(doses: unstoredDoses, in: session) {
                    self.setState({ (state) in
                        state.unstoredDoses.removeAll()
                    })
                }

                do {
                    let primeFinishedAt = try session.prime()
                    completion(.success(primeFinishedAt))
                } catch let error {
                    completion(.failure(.communication(error as? LocalizedError)))
                }
            case .failure(let error):
                completion(.failure(.communication(error)))
            }
        }

        let needsPairing = setStateWithResult({ (state) -> Bool in
            guard let podState = state.podState else {
                return true // Needs pairing
            }

            // Return true if not yet paired
            return podState.setupProgress.isPaired == false
        })

        if needsPairing {

            self.log.default("Pairing pod before priming")

            connectToNewPod(completion: { result in
                switch result {
                case .failure(let error):
                    completion(.failure(.communication(error as? LocalizedError)))
                case .success:
                    self.podComms.pairAndSetupPod(timeZone: .currentFixed, messageLogger: self)
                    { (result) in

                        // Calls completion
                        primeSession(result)
                    }

                }

            })
        } else {
            self.log.default("Pod already paired. Continuing.")

            self.podComms.runSession(withName: "Prime pod") { (result) in
                // Calls completion
                primeSession(result)
            }
        }
        #endif
    }

    // Called on the main thread
    public func insertCannula(completion: @escaping (Result<TimeInterval,OmniBLEPumpManagerError>) -> Void) {
        #if targetEnvironment(simulator)
        let mockDelay = TimeInterval(seconds: 3)
        let mockFaultDuringInsertCannula = false
        DispatchQueue.global(qos: .userInitiated).asyncAfter(deadline: .now() + mockDelay) {
            let result = self.setStateWithResult({ (state) -> Result<TimeInterval,OmniBLEPumpManagerError> in
                if mockFaultDuringInsertCannula {
                    let fault = try! DetailedStatus(encodedData: Data(hexadecimalString: "020d0000000e00c36a020703ff020900002899080082")!)
                    state.podState?.fault = fault
                    // return .failure(PodCommsError.podFault(fault: fault))
                }

                // Mock success
                state.podState?.setupProgress = .completed
                return .success(mockDelay)
            })

            completion(result)
        }
        #else
        let preError = setStateWithResult({ (state) -> OmniBLEPumpManagerError? in
            guard let podState = state.podState, podState.readyForCannulaInsertion else
            {
                return .notReadyForCannulaInsertion
            }

            state.scheduledExpirationReminderOffset = state.defaultExpirationReminderOffset

            guard podState.setupProgress.needsCannulaInsertion else {
                return .podAlreadyPaired
            }

            return nil
        })

        if let error = preError {
            completion(.failure(.state(error)))
            return
        }

        let timeZone = self.state.timeZone

        self.podComms.runSession(withName: "Insert cannula") { (result) in
            switch result {
            case .success(let session):
                do {
                    if self.state.podState?.setupProgress.needsInitialBasalSchedule == true {
                        let scheduleOffset = timeZone.scheduleOffset(forDate: Date())
                        try session.programInitialBasalSchedule(self.state.basalSchedule, scheduleOffset: scheduleOffset)

                        session.dosesForStorage() { (doses) -> Bool in
                            return self.store(doses: doses, in: session)
                        }
                    }

                    let expiration = self.podExpiresAt ?? Date().addingTimeInterval(Pod.nominalPodLife)
                    let timeUntilExpirationReminder = expiration.addingTimeInterval(-self.state.defaultExpirationReminderOffset).timeIntervalSince(self.dateGenerator())

                    let alerts: [PodAlert] = [
                        .expirationReminder(timeUntilExpirationReminder),
                        .lowReservoir(self.state.lowReservoirReminderValue)
                    ]

                    let finishWait = try session.insertCannula(optionalAlerts: alerts)
                    completion(.success(finishWait))
                } catch let error {
                    completion(.failure(.communication(error)))
                }
            case .failure(let error):
                completion(.failure(.communication(error)))
            }
        }
        #endif
    }

    public func checkCannulaInsertionFinished(completion: @escaping (OmniBLEPumpManagerError?) -> Void) {
        self.podComms.runSession(withName: "Check cannula insertion finished") { (result) in
            switch result {
            case .success(let session):
                do {
                    try session.checkInsertionCompleted()
                    completion(nil)
                } catch let error {
                    self.log.error("Failed to fetch pod status: %{public}@", String(describing: error))
                    completion(.communication(error))
                }
            case .failure(let error):
                self.log.error("Failed to fetch pod status: %{public}@", String(describing: error))
                completion(.communication(error))
            }
        }
    }

    public func getPodStatus(completion: ((_ result: PumpManagerResult<StatusResponse>) -> Void)? = nil) {

        podComms.runSession(withName: "Get pod status") { (result) in
            do {
                switch result {
                case .success(let session):
                    let status = try session.getStatus(confirmationBeepType: nil)
                    session.dosesForStorage({ (doses) -> Bool in
                        self.store(doses: doses, in: session)
                    })
                    completion?(.success(status))
                case .failure(let error):
                    self.evaluateStatus() 
                    throw error
                }
                self.issueHeartbeatIfNeeded()
            } catch let error {
                completion?(.failure(.communication(error as? LocalizedError)))
                self.log.error("Failed to fetch pod status: %{public}@", String(describing: error))
            }
        }
    }

    // MARK: - Pump Commands

    public func acknowledgePodAlerts(_ alertsToAcknowledge: AlertSet, completion: @escaping (_ alerts: [AlertSlot: PodAlert]?) -> Void) {
        guard self.hasActivePod else {
            completion(nil)
            return
        }

        self.podComms.runSession(withName: "Acknowledge Alarms") { (result) in
            let session: PodCommsSession
            switch result {
            case .success(let s):
                session = s
            case .failure:
                completion(nil)
                return
            }

            do {
                let beepType: BeepConfigType? = self.beepPreference.shouldBeepForManualCommand ? .bipBip : nil
                let alerts = try session.acknowledgePodAlerts(alerts: alertsToAcknowledge, confirmationBeepType: beepType)
                completion(alerts)
            } catch {
                completion(nil)
            }
        }
    }

    public func setTime(completion: @escaping (OmniBLEPumpManagerError?) -> Void) {

        guard state.hasActivePod else {
            completion(OmniBLEPumpManagerError.noPodPaired)
            return
        }

        guard state.podState?.unfinalizedBolus?.isFinished() != false else {
            completion(.state(PodCommsError.unfinalizedBolus))
            return
        }

        let timeZone = TimeZone.currentFixed
        self.podComms.runSession(withName: "Set time zone") { (result) in
            switch result {
            case .success(let session):
                do {
                    let beep = self.beepPreference.shouldBeepForManualCommand
                    let _ = try session.setTime(timeZone: timeZone, basalSchedule: self.state.basalSchedule, date: Date(), acknowledgementBeep: beep, completionBeep: beep)
                    self.clearSuspendReminder()
                    self.setState { (state) in
                        state.timeZone = timeZone
                    }
                    completion(nil)
                } catch let error {
                    completion(.communication(error))
                }
            case .failure(let error):
                completion(.communication(error))
            }
        }
    }

    public func setBasalSchedule(_ schedule: BasalSchedule, completion: @escaping (Error?) -> Void) {
        let shouldContinue = setStateWithResult({ (state) -> PumpManagerResult<Bool> in
            guard state.hasActivePod else {
                // If there's no active pod yet, save the basal schedule anyway
                state.basalSchedule = schedule
                return .success(false)
            }

            guard state.podState?.unfinalizedBolus?.isFinished() != false else {
                return .failure(.deviceState(PodCommsError.unfinalizedBolus))
            }

            return .success(true)
        })

        switch shouldContinue {
        case .success(true):
            break
        case .success(false):
            completion(nil)
            return
        case .failure(let error):
            completion(error)
            return
        }

        let timeZone = self.state.timeZone

        self.podComms.runSession(withName: "Save Basal Profile") { (result) in
            do {
                switch result {
                case .success(let session):
                    let scheduleOffset = timeZone.scheduleOffset(forDate: Date())
                    let result = session.cancelDelivery(deliveryType: .all)
                    switch result {
                    case .certainFailure(let error):
                        throw error
                    case .unacknowledged(let error):
                        throw error
                    case .success:
                        break
                    }
                    let beep = self.beepPreference.shouldBeepForManualCommand
                    let _ = try session.setBasalSchedule(schedule: schedule, scheduleOffset: scheduleOffset, acknowledgementBeep: beep, completionBeep: beep)
                    self.clearSuspendReminder()

                    self.setState { (state) in
                        state.basalSchedule = schedule
                    }
                    completion(nil)
                case .failure(let error):
                    throw error
                }
            } catch let error {
                self.log.error("Save basal profile failed: %{public}@", String(describing: error))
                completion(error)
            }
        }
    }

    // Called on the main thread.
    // The UI is responsible for serializing calls to this method;
    // it does not handle concurrent calls.
    public func deactivatePod(completion: @escaping (OmniBLEPumpManagerError?) -> Void) {
        #if targetEnvironment(simulator)
        DispatchQueue.global(qos: .userInitiated).asyncAfter(deadline: .now() + .seconds(2)) {

            self.forgetPod(completion: {
                completion(nil)
            })
        }
        #else
        guard self.state.podState != nil else {
            completion(OmniBLEPumpManagerError.noPodPaired)
            return
        }

        self.podComms.runSession(withName: "Deactivate pod") { (result) in
            switch result {
            case .success(let session):
                do {
                    try session.deactivatePod()

                    self.forgetPod(completion: {
                        completion(nil)
                    })
                } catch let error {
                    completion(OmniBLEPumpManagerError.communication(error))
                }
            case .failure(let error):
                completion(OmniBLEPumpManagerError.communication(error))
            }
        }
        #endif
    }

<<<<<<< HEAD
=======
    public func readPodStatus(completion: @escaping (Result<DetailedStatus, Error>) -> Void) {
        // use hasSetupPod to be able to read pod info from a faulted Pod
        guard self.hasSetupPod else {
            completion(.failure(OmniBLEPumpManagerError.noPodPaired))
            return
        }

        podComms.runSession(withName: "Read pod status") { (result) in
            do {
                switch result {
                case .success(let session):
                    let beepType: BeepConfigType? = self.confirmationBeeps ? .bipBip : nil
                    let detailedStatus = try session.getDetailedStatus(confirmationBeepType: beepType)
                    session.dosesForStorage({ (doses) -> Bool in
                        self.store(doses: doses, in: session)
                    })
                    completion(.success(detailedStatus))
                case .failure(let error):
                    completion(.failure(error))
                }
            } catch let error {
                completion(.failure(error))
            }
        }
    }

>>>>>>> 8a0f3dd5
    public func playTestBeeps(completion: @escaping (Error?) -> Void) {
        guard self.hasActivePod else {
            completion(OmniBLEPumpManagerError.noPodPaired)
            return
        }
        guard state.podState?.unfinalizedBolus?.scheduledCertainty == .uncertain || state.podState?.unfinalizedBolus?.isFinished() != false else {
            self.log.info("Skipping Play Test Beeps due to bolus still in progress.")
            completion(PodCommsError.unfinalizedBolus)
            return
        }

        self.podComms.runSession(withName: "Play Test Beeps") { (result) in
            switch result {
            case .success(let session):
                let basalCompletionBeep = self.beepPreference.shouldBeepForManualCommand
                let tempBasalCompletionBeep = false
                let bolusCompletionBeep = self.beepPreference.shouldBeepForManualCommand
                let result = session.beepConfig(beepConfigType: .bipBeepBipBeepBipBeepBipBeep, basalCompletionBeep: basalCompletionBeep, tempBasalCompletionBeep: tempBasalCompletionBeep, bolusCompletionBeep: bolusCompletionBeep)

                switch result {
                case .success:
                    completion(nil)
                case .failure(let error):
                    completion(error)
                }
            case .failure(let error):
                completion(error)
            }
        }
    }

    public func readPulseLog(completion: @escaping (Result<String, Error>) -> Void) {
        // use hasSetupPod to be able to read pulse log from a faulted Pod
        guard self.hasSetupPod else {
            completion(.failure(OmniBLEPumpManagerError.noPodPaired))
            return
        }
        guard state.podState?.isFaulted == true || state.podState?.unfinalizedBolus?.scheduledCertainty == .uncertain || state.podState?.unfinalizedBolus?.isFinished() != false else
        {
            self.log.info("Skipping Read Pulse Log due to bolus still in progress.")
            completion(.failure(PodCommsError.unfinalizedBolus))
            return
        }

        self.podComms.runSession(withName: "Read Pulse Log") { (result) in
            switch result {
            case .success(let session):
                do {
                    // read the most recent 50 entries from the pulse log
                    let beepType: BeepConfigType? = self.state.confirmationBeeps.shouldBeepForManualCommand ? .bipBeeeeep : nil
                    let podInfoResponse = try session.readPodInfo(podInfoResponseSubType: .pulseLogRecent, confirmationBeepType: beepType)
                    guard let podInfoPulseLogRecent = podInfoResponse.podInfo as? PodInfoPulseLogRecent else {
                        self.log.error("Unable to decode PulseLogRecent: %s", String(describing: podInfoResponse))
                        completion(.failure(PodCommsError.unexpectedResponse(response: .podInfoResponse)))
                        return
                    }
                    let lastPulseNumber = Int(podInfoPulseLogRecent.indexLastEntry)
                    let str = pulseLogString(pulseLogEntries: podInfoPulseLogRecent.pulseLog, lastPulseNumber: lastPulseNumber)
                    completion(.success(str))
                } catch let error {
                    completion(.failure(error))
                }
            case .failure(let error):
                completion(.failure(error))
            }
        }
    }

    public func setConfirmationBeeps(newPreference: BeepPreference, completion: @escaping (OmniBLEPumpManagerError?) -> Void) {
        self.log.default("Set Confirmation Beeps to %s", String(describing: newPreference))
        guard self.hasActivePod else {
            self.setState { state in
                state.confirmationBeeps = newPreference // set here to allow changes on a faulted Pod
            }
            completion(nil)
            return
        }

        self.podComms.runSession(withName: "Set Confirmation Beeps Preference") { (result) in
            switch result {
            case .success(let session):
                let beepConfigType: BeepConfigType = newPreference.shouldBeepForManualCommand ? .bipBip : .noBeep
                let basalCompletionBeep = newPreference.shouldBeepForManualCommand
                let tempBasalCompletionBeep = false
                let bolusCompletionBeep = newPreference.shouldBeepForManualCommand

                // enable/disable Pod completion beeps for any in-progress insulin delivery
                let result = session.beepConfig(beepConfigType: beepConfigType, basalCompletionBeep: basalCompletionBeep, tempBasalCompletionBeep: tempBasalCompletionBeep, bolusCompletionBeep: bolusCompletionBeep)

                switch result {
                case .success:
                    self.setState { state in
                        state.confirmationBeeps = newPreference
                    }
                    completion(nil)
                case .failure(let error):
                    completion(.communication(error))
                }
            case .failure(let error):
                completion(.communication(error))
            }
        }
    }
}

// MARK: - PumpManager
extension OmniBLEPumpManager: PumpManager {

    public static var onboardingMaximumBasalScheduleEntryCount: Int {
        return Pod.maximumBasalScheduleEntryCount
    }

    public static var onboardingSupportedMaximumBolusVolumes: [Double] {
        return onboardingSupportedBolusVolumes
    }

    public var supportedMaximumBolusVolumes: [Double] {
        return supportedBolusVolumes
    }

    public static var onboardingSupportedBolusVolumes: [Double] {
        // 0.05 units for rates between 0.05-30U/hr
        // 0 is not a supported bolus volume
        return (1...600).map { Double($0) / Double(Pod.pulsesPerUnit) }
    }

    public var supportedBolusVolumes: [Double] {
        // 0.05 units for rates between 0.05-30U/hr
        // 0 is not a supported bolus volume
        return (1...600).map { Double($0) / Double(Pod.pulsesPerUnit) }
    }

    public static var onboardingSupportedBasalRates: [Double] {
        // 0.05 units for rates between 0.05-30U/hr
        // 0 U/hr is not a supported scheduled basal rate for Eros, but it is for Dash
        return (1...600).map { Double($0) / Double(Pod.pulsesPerUnit) }
    }

    public var supportedBasalRates: [Double] {
        // 0.05 units for rates between 0.05-30U/hr
        // 0 is not a supported scheduled basal rate
        return (1...600).map { Double($0) / Double(Pod.pulsesPerUnit) }
    }

    public func roundToSupportedBolusVolume(units: Double) -> Double {
        // We do support rounding a 0 U volume to 0
        return supportedBolusVolumes.last(where: { $0 <= units }) ?? 0
    }

    public func roundToSupportedBasalRate(unitsPerHour: Double) -> Double {
        // We do support rounding a 0 U/hr rate to 0
        return supportedBasalRates.last(where: { $0 <= unitsPerHour }) ?? 0
    }

    public var maximumBasalScheduleEntryCount: Int {
        return Pod.maximumBasalScheduleEntryCount
    }

    public var minimumBasalScheduleEntryDuration: TimeInterval {
        return Pod.minimumBasalScheduleEntryDuration
    }

    public var pumpRecordsBasalProfileStartEvents: Bool {
        return false
    }

    public var pumpReservoirCapacity: Double {
        return Pod.reservoirCapacity
    }

    public var isOnboarded: Bool { state.isOnboarded }

    public var insulinType: InsulinType? {
        get {
            return self.state.insulinType
        }
        set {
            if let insulinType = newValue {
                self.setState { (state) in
                    state.insulinType = insulinType
                }
                //self.podComms.insulinType = insulinType
            }
        }
    }

    public var lastSync: Date? {
        return self.state.podState?.lastInsulinMeasurements?.validTime
    }

    public var status: PumpManagerStatus {
        // Acquire the lock just once
        let state = self.state

        return status(for: state)
    }

    public var rawState: PumpManager.RawStateValue {
        return state.rawValue
    }

    public var pumpManagerDelegate: PumpManagerDelegate? {
        get {
            return pumpDelegate.delegate
        }
        set {
            pumpDelegate.delegate = newValue
        }
    }

    public var delegateQueue: DispatchQueue! {
        get {
            return pumpDelegate.queue
        }
        set {
            pumpDelegate.queue = newValue
        }
    }

    // MARK: Methods

    public func completeOnboard() {
        setState({ (state) in
            state.isOnboarded = true
        })
    }
    
    public func suspendDelivery(completion: @escaping (Error?) -> Void) {
        let suspendTime: TimeInterval = .minutes(0) // untimed suspend with reminder beeps
        suspendDelivery(withSuspendReminders: suspendTime, completion: completion)
    }

    // A nil suspendReminder is untimed with no reminders beeps, a suspendReminder of 0 is untimed using reminders beeps, otherwise it
    // specifies a suspend duration implemented using an appropriate combination of suspended reminder and suspend time expired beeps.
    public func suspendDelivery(withSuspendReminders suspendReminder: TimeInterval? = nil, completion: @escaping (Error?) -> Void) {
        guard self.hasActivePod else {
            completion(OmniBLEPumpManagerError.noPodPaired)
            return
        }

        self.podComms.runSession(withName: "Suspend") { (result) in

            let session: PodCommsSession
            switch result {
            case .success(let s):
                session = s
            case .failure(let error):
                completion(error)
                return
            }

            defer {
                self.setState({ (state) in
                    state.suspendEngageState = .stable
                })
            }
            self.setState({ (state) in
                state.suspendEngageState = .engaging
            })

            // use confirmationBeepType here for confirmation beeps to avoid getting 3 beeps!
            let beepType: BeepConfigType? = self.confirmationBeeps ? .beeeeeep : nil
            let result = session.suspendDelivery(suspendReminder: suspendReminder, confirmationBeepType: beepType)
            switch result {
            case .certainFailure(let error):
                completion(error)
            case .unacknowledged(let error):
                completion(error)
            case .success:
                session.dosesForStorage() { (doses) -> Bool in
                    return self.store(doses: doses, in: session)
                }
                completion(nil)
            }
        }
    }

    public func resumeDelivery(completion: @escaping (Error?) -> Void) {
        guard self.hasActivePod else {
            completion(OmniBLEPumpManagerError.noPodPaired)
            return
        }

        self.podComms.runSession(withName: "Resume") { (result) in

            let session: PodCommsSession
            switch result {
            case .success(let s):
                session = s
            case .failure(let error):
                completion(error)
                return
            }

            defer {
                self.setState({ (state) in
                    state.suspendEngageState = .stable
                })
            }

            self.setState({ (state) in
                state.suspendEngageState = .disengaging
            })

            do {
                let scheduleOffset = self.state.timeZone.scheduleOffset(forDate: Date())
                let beep = self.beepPreference
                let _ = try session.resumeBasal(schedule: self.state.basalSchedule, scheduleOffset: scheduleOffset, acknowledgementBeep: beep, completionBeep: beep)
                self.clearSuspendReminder()
                session.dosesForStorage() { (doses) -> Bool in
                    return self.store(doses: doses, in: session)
                }
                completion(nil)
            } catch (let error) {
                completion(error)
            }
        }
    }

    fileprivate func clearSuspendReminder() {
        self.pumpDelegate.notify { (delegate) in
            delegate?.retractAlert(identifier: Alert.Identifier(managerIdentifier: self.managerIdentifier, alertIdentifier: PumpManagerAlert.suspendEnded(triggeringSlot: nil).alertIdentifier))
            delegate?.retractAlert(identifier: Alert.Identifier(managerIdentifier: self.managerIdentifier, alertIdentifier: PumpManagerAlert.suspendEnded(triggeringSlot: nil).repeatingAlertIdentifier))
        }
    }

    public func addStatusObserver(_ observer: PumpManagerStatusObserver, queue: DispatchQueue) {
        statusObservers.insert(observer, queue: queue)
    }

    public func removeStatusObserver(_ observer: PumpManagerStatusObserver) {
        statusObservers.removeElement(observer)
    }
    
    public func ensureCurrentPumpData(completion: ((Date?) -> Void)?) {
        let shouldFetchStatus = setStateWithResult { (state) -> Bool? in
            guard state.hasActivePod else {
                return nil // No active pod
            }

            return state.isPumpDataStale
        }

        switch shouldFetchStatus {
        case .none:
            completion?(lastSync)
            return // No active pod
        case true?:
            log.default("Fetching status because pumpData is too old")
            getPodStatus() { (response) in
                completion?(self.lastSync)
            }
        case false?:
            log.default("Skipping status update because pumpData is fresh")
            completion?(self.lastSync)
        }
    }


    // MARK: - Programming Delivery

    public func enactBolus(units: Double, automatic: Bool, completion: @escaping (PumpManagerError?) -> Void) {
        guard self.hasActivePod else {
            completion(.configuration(OmniBLEPumpManagerError.noPodPaired))
            return
        }

        // Round to nearest supported volume
        let enactUnits = roundToSupportedBolusVolume(units: units)

        self.podComms.runSession(withName: "Bolus") { (result) in
            let session: PodCommsSession
            switch result {
            case .success(let s):
                session = s
            case .failure(let error):
                completion(.communication(error))
                return
            }

            defer {
                self.setState({ (state) in
                    state.bolusEngageState = .stable
                })
            }
            self.setState({ (state) in
                state.bolusEngageState = .engaging
            })

            var podStatus: StatusResponse

            do {
                podStatus = try session.getStatus()
            } catch let error {
                completion(.communication(error as? LocalizedError))
                return
            }

            // If pod suspended, resume basal before bolusing
            if podStatus.deliveryStatus == .suspended {
                do {
                    let scheduleOffset = self.state.timeZone.scheduleOffset(forDate: Date())
                    let beep = self.beepPreference
                    let podStatus = try session.resumeBasal(schedule: self.state.basalSchedule, scheduleOffset: scheduleOffset, acknowledgementBeep: beep, completionBeep: beep)
                    self.clearSuspendReminder()
                    guard podStatus.deliveryStatus.bolusing == false else {
                        throw PodCommsError.unfinalizedBolus
                    }
                } catch let error {
                    completion(.deviceState(error as? LocalizedError))
                    return
                }
            }

            guard !podStatus.deliveryStatus.bolusing else {
                completion(.deviceState(PodCommsError.unfinalizedBolus))
                return
            }

<<<<<<< HEAD
            let beep = self.beepPreference
            let result = session.bolus(units: enactUnits, acknowledgementBeep: beep, completionBeep: beep)
=======
            let beep = self.confirmationBeeps
            let result = session.bolus(units: enactUnits, automatic: automatic, acknowledgementBeep: beep, completionBeep: beep)
>>>>>>> 8a0f3dd5
            session.dosesForStorage() { (doses) -> Bool in
                return self.store(doses: doses, in: session)
            }

            switch result {
            case .success:
                completion(nil)
            case .certainFailure(let error):
                completion(.communication(error))
            case .unacknowledged:
                completion(.uncertainDelivery)
            }
        }
    }

    public func cancelBolus(completion: @escaping (PumpManagerResult<DoseEntry?>) -> Void) {
        guard self.hasActivePod else {
            completion(.failure(.deviceState(OmniBLEPumpManagerError.noPodPaired)))
            return
        }

        self.podComms.runSession(withName: "Cancel Bolus") { (result) in

            let session: PodCommsSession
            switch result {
            case .success(let s):
                session = s
            case .failure(let error):
                completion(.failure(.communication(error)))
                return
            }

            do {
                defer {
                    self.setState({ (state) in
                        state.bolusEngageState = .stable
                    })
                }
                self.setState({ (state) in
                    state.bolusEngageState = .disengaging
                })

                if let bolus = self.state.podState?.unfinalizedBolus, !bolus.isFinished(), bolus.scheduledCertainty == .uncertain {
                    let status = try session.getStatus()

                    if !status.deliveryStatus.bolusing {
                        completion(.success(nil))
                        return
                    }
                }

                // when cancelling a bolus use the built-in type 6 beeeeeep to match PDM if confirmation beeps are enabled
                let beeptype: BeepType = self.confirmationBeeps ? .beeeeeep : .noBeep
                let result = session.cancelDelivery(deliveryType: .bolus, beepType: beeptype)
                switch result {
                case .certainFailure(let error):
                    throw error
                case .unacknowledged(let error):
                    throw error
                case .success(_, let canceledBolus):
                    session.dosesForStorage() { (doses) -> Bool in
                        return self.store(doses: doses, in: session)
                    }

                    let canceledDoseEntry: DoseEntry? = canceledBolus != nil ? DoseEntry(canceledBolus!) : nil
                    completion(.success(canceledDoseEntry))
                }
            } catch {
                completion(.failure(.communication(error as? LocalizedError)))
            }
        }
    }

    public func enactTempBasal(unitsPerHour: Double, for duration: TimeInterval, completion: @escaping (PumpManagerError?) -> Void) {
        guard self.hasActivePod else {
            completion(.deviceState(OmniBLEPumpManagerError.noPodPaired))
            return
        }

        // Round to nearest supported rate
        let rate = roundToSupportedBasalRate(unitsPerHour: unitsPerHour)

        self.podComms.runSession(withName: "Enact Temp Basal") { (result) in
            self.log.info("Enact temp basal %.03fU/hr for %ds", rate, Int(duration))
            let session: PodCommsSession
            switch result {
            case .success(let s):
                session = s
            case .failure(let error):
                completion(.communication(error))
                return
            }

            do {
                if case .some(.suspended) = self.state.podState?.suspendState {
                    self.log.info("Not enacting temp basal because podState indicates pod is suspended.")
                    throw PodCommsError.podSuspended
                }

                guard self.state.podState?.unfinalizedBolus?.isFinished() != false else {
                    self.log.info("Not enacting temp basal because podState indicates unfinalized bolus in progress.")
                    throw PodCommsError.unfinalizedBolus
                }

                let status: StatusResponse

                // if resuming a normal basal as denoted by a 0 duration temp basal, use a confirmation beep if appropriate
                //let beep: BeepType = duration < .ulpOfOne && self.confirmationBeeps && tempBasalConfirmationBeeps ? .beep : .noBeep
                let result = session.cancelDelivery(deliveryType: .tempBasal, beepType: .noBeep)
                switch result {
                case .certainFailure(let error):
                    throw error
                case .unacknowledged(let error):
                    throw error
                case .success(let cancelTempStatus, _):
                    status = cancelTempStatus
                }

                guard !status.deliveryStatus.bolusing else {
                    throw PodCommsError.unfinalizedBolus
                }

                guard status.deliveryStatus != .suspended else {
                    self.log.info("Canceling temp basal because status return indicates pod is suspended.")
                    throw PodCommsError.podSuspended
                }

                defer {
                    self.setState({ (state) in
                        state.tempBasalEngageState = .stable
                    })
                }

                if duration < .ulpOfOne {
                    // 0 duration temp basals are used to cancel any existing temp basal
                    self.setState({ (state) in
                        state.tempBasalEngageState = .disengaging
                    })
                    session.dosesForStorage() { (doses) -> Bool in
                        return self.store(doses: doses, in: session)
                    }
                    completion(nil)
                } else {
                    self.setState({ (state) in
                        state.tempBasalEngageState = .engaging
                    })

                    var calendar = Calendar(identifier: .gregorian)
                    calendar.timeZone = self.state.timeZone
                    let scheduledRate = self.state.basalSchedule.currentRate(using: calendar, at: self.dateGenerator())
                    let isHighTemp = rate > scheduledRate

                    let result = session.setTempBasal(rate: rate, duration: duration, isHighTemp: isHighTemp, acknowledgementBeep: false, completionBeep: false)
                    session.dosesForStorage() { (doses) -> Bool in
                        return self.store(doses: doses, in: session)
                    }
                    switch result {
                    case .success:
                        completion(nil)
                    case .unacknowledged(let error):
                        self.log.error("Temp basal uncertain error: %@", String(describing: error))
                        completion(nil)
                    case .certainFailure(let error):
                        completion(.communication(error))
                    }
                }
            } catch let error {
                self.log.error("Error during temp basal: %@", String(describing: error))
                completion(.communication(error as? LocalizedError))
            }
        }
    }

    /// Returns a dose estimator for the current bolus, if one is in progress
    public func createBolusProgressReporter(reportingOn dispatchQueue: DispatchQueue) -> DoseProgressReporter? {
        if case .inProgress(let dose) = bolusState(for: self.state) {
            return PodDoseProgressEstimator(dose: dose, pumpManager: self, reportingQueue: dispatchQueue)
        }
        return nil
    }

    public func syncBasalRateSchedule(items scheduleItems: [RepeatingScheduleValue<Double>], completion: @escaping (Result<BasalRateSchedule, Error>) -> Void) {
        let newSchedule = BasalSchedule(repeatingScheduleValues: scheduleItems)
        setBasalSchedule(newSchedule) { (error) in
            if let error = error {
                completion(.failure(error))
            } else {
                completion(.success(BasalRateSchedule(dailyItems: scheduleItems, timeZone: self.state.timeZone)!))
            }
        }
    }

    // Delivery limits are not enforced/displayed on omnipods
    public func syncDeliveryLimits(limits deliveryLimits: DeliveryLimits, completion: @escaping (Result<DeliveryLimits, Error>) -> Void) {
        completion(.success(deliveryLimits))
    }


    // MARK: - Alerts

    public var isClockOffset: Bool {
        let now = dateGenerator()
        return TimeZone.current.secondsFromGMT(for: now) != state.timeZone.secondsFromGMT(for: now)
    }

    func checkForTimeOffsetChange() {
        let isAlertActive = state.activeAlerts.contains(.timeOffsetChangeDetected)

        if !isAlertActive && isClockOffset && !state.acknowledgedTimeOffsetAlert {
            issueAlert(alert: .timeOffsetChangeDetected)
        } else if isAlertActive && !isClockOffset {
            retractAlert(alert: .timeOffsetChangeDetected)
        }
    }

    public func updateExpirationReminder(_ intervalBeforeExpiration: TimeInterval, completion: @escaping (OmniBLEPumpManagerError?) -> Void) {

        guard self.hasActivePod, let podState = state.podState, let expiresAt = podState.expiresAt else {
            completion(OmniBLEPumpManagerError.noPodPaired)
            return
        }

        self.podComms.runSession(withName: "Program Low Reservoir Reminder") { (result) in

            let session: PodCommsSession
            switch result {
            case .success(let s):
                session = s
            case .failure(let error):
                completion(.communication(error))
                return
            }

            let timeUntilReminder = expiresAt.addingTimeInterval(-intervalBeforeExpiration).timeIntervalSince(self.dateGenerator())

            let expirationReminder = PodAlert.expirationReminder(timeUntilReminder)
            do {
                try session.configureAlerts([expirationReminder], confirmationBeepType: self.confirmationBeeps ? .beep : .noBeep)
                self.mutateState({ (state) in
                    state.scheduledExpirationReminderOffset = intervalBeforeExpiration
                })
                completion(nil)
            } catch {
                completion(.communication(error))
                return
            }
        }
    }

    public var allowedExpirationReminderDates: [Date]? {
        guard let expiration = state.podState?.expiresAt else {
            return nil
        }

        let allDates = Array(stride(
            from: -Pod.expirationReminderAlertMaxHoursBeforeExpiration,
            through: -Pod.expirationReminderAlertMinHoursBeforeExpiration,
            by: 1)).map
        { (i: Int) -> Date in
            expiration.addingTimeInterval(.hours(Double(i)))
        }
        let now = dateGenerator()
        return allDates.filter { $0.timeIntervalSince(now) > 0 }
    }

    public var scheduledExpirationReminder: Date? {
        guard let expiration = state.podState?.expiresAt, let offset = state.scheduledExpirationReminderOffset else {
            return nil
        }

        // It is possible the scheduledExpirationReminderOffset does not fall on the hour, but instead be a few seconds off
        // since the allowedExpirationReminderDates are by the hour, force the offset to be on the hour
        return expiration.addingTimeInterval(-.hours(round(offset.hours)))
    }

    public func updateLowReservoirReminder(_ value: Int, completion: @escaping (OmniBLEPumpManagerError?) -> Void) {
        guard self.hasActivePod else {
            completion(OmniBLEPumpManagerError.noPodPaired)
            return
        }

        self.podComms.runSession(withName: "Program Low Reservoir Reminder") { (result) in

            let session: PodCommsSession
            switch result {
            case .success(let s):
                session = s
            case .failure(let error):
                completion(.communication(error))
                return
            }

            let lowReservoirReminder = PodAlert.lowReservoir(Double(value))
            do {
                try session.configureAlerts([lowReservoirReminder], confirmationBeepType: self.confirmationBeeps ? .beep : .noBeep)
                self.mutateState({ (state) in
                    state.lowReservoirReminderValue = Double(value)
                })
                completion(nil)
            } catch {
                completion(.communication(error))
                return
            }
        }
    }



    func issueAlert(alert: PumpManagerAlert) {
        let identifier = Alert.Identifier(managerIdentifier: self.managerIdentifier, alertIdentifier: alert.alertIdentifier)
        let loopAlert = Alert(identifier: identifier, foregroundContent: alert.foregroundContent, backgroundContent: alert.backgroundContent, trigger: .immediate)
        pumpDelegate.notify { (delegate) in
            delegate?.issueAlert(loopAlert)
        }

        if let repeatInterval = alert.repeatInterval {
            // Schedule an additional repeating 15 minute reminder for suspend period ended.
            let repeatingIdentifier = Alert.Identifier(managerIdentifier: self.managerIdentifier, alertIdentifier: alert.repeatingAlertIdentifier)
            let loopAlert = Alert(identifier: repeatingIdentifier, foregroundContent: alert.foregroundContent, backgroundContent: alert.backgroundContent, trigger: .repeating(repeatInterval: repeatInterval))
            pumpDelegate.notify { (delegate) in
                delegate?.issueAlert(loopAlert)
            }
        }

        self.mutateState { (state) in
            state.activeAlerts.insert(alert)
        }
    }

    func retractAlert(alert: PumpManagerAlert) {
        let identifier = Alert.Identifier(managerIdentifier: self.managerIdentifier, alertIdentifier: alert.alertIdentifier)
        pumpDelegate.notify { (delegate) in
            delegate?.retractAlert(identifier: identifier)
        }
        if alert.isRepeating {
            let repeatingIdentifier = Alert.Identifier(managerIdentifier: self.managerIdentifier, alertIdentifier: alert.repeatingAlertIdentifier)
            pumpDelegate.notify { (delegate) in
                delegate?.retractAlert(identifier: repeatingIdentifier)
            }
        }
        self.mutateState { (state) in
            state.activeAlerts.remove(alert)
        }
    }

    private func alertsChanged(oldAlerts: AlertSet, newAlerts: AlertSet) {
        guard let podState = state.podState else {
            preconditionFailure("trying to manage alerts without podState")
        }

        let (added, removed) = oldAlerts.compare(to: newAlerts)
        for slot in added {
            if let podAlert = podState.configuredAlerts[slot] {
                log.default("Alert slot triggered: %{public}@", String(describing: slot))
                if let pumpManagerAlert = getPumpManagerAlert(for: podAlert, slot: slot) {
                    issueAlert(alert: pumpManagerAlert)
                } else {
                    log.default("Ignoring alert: %{public}@", String(describing: podAlert))
                }
            } else {
                log.error("Unconfigured alert slot triggered: %{public}@", String(describing: slot))
            }
        }
        for alert in removed {
            log.default("Alert slot cleared: %{public}@", String(describing: alert))
        }
    }

    private func getPumpManagerAlert(for podAlert: PodAlert, slot: AlertSlot) -> PumpManagerAlert? {
        guard let podState = state.podState, let expiresAt = podState.expiresAt else {
            preconditionFailure("trying to lookup alert info without podState")
        }

        guard !podAlert.isIgnored else {
            return nil
        }

        switch podAlert {
        case .podSuspendedReminder:
            return PumpManagerAlert.suspendInProgress(triggeringSlot: slot)
        case .expirationReminder:
            let timeToExpiry = TimeInterval(hours: expiresAt.timeIntervalSince(dateGenerator()).hours.rounded())
            return PumpManagerAlert.userPodExpiration(triggeringSlot: slot, scheduledExpirationReminderOffset: timeToExpiry)
        case .expired:
            return PumpManagerAlert.podExpiring(triggeringSlot: slot)
        case .shutdownImminent:
            return PumpManagerAlert.podExpireImminent(triggeringSlot: slot)
        case .lowReservoir(let units):
            return PumpManagerAlert.lowReservoir(triggeringSlot: slot, lowReservoirReminderValue: units)
        case .finishSetupReminder, .waitingForPairingReminder:
            return PumpManagerAlert.finishSetupReminder(triggeringSlot: slot)
        case .suspendTimeExpired:
            return PumpManagerAlert.suspendEnded(triggeringSlot: slot)
        default:
            return nil
        }
    }

    private func silenceAcknowledgedAlerts() {
        for alert in state.alertsWithPendingAcknowledgment {
            if let slot = alert.triggeringSlot {
                self.podComms.runSession(withName: "Silence already acknowledged alert") { (result) in
                    switch result {
                    case .success(let session):
                        do {
                            let _ = try session.acknowledgePodAlerts(alerts: AlertSet(slots: [slot]), confirmationBeepType: self.confirmationBeeps ? .beep : .noBeep)
                        } catch {
                            return
                        }
                        self.mutateState { state in
                            state.activeAlerts.remove(alert)
                        }
                    case .failure:
                        return
                    }
                }
            }
        }
    }

    private func notifyPodFault(fault: DetailedStatus) {
        pumpDelegate.notify { delegate in
            let content = Alert.Content(title: fault.faultEventCode.notificationTitle,
                                        body: fault.faultEventCode.notificationBody,
                                        acknowledgeActionButtonLabel: LocalizedString("OK", comment: "Alert acknowledgment OK button"))
            delegate?.issueAlert(Alert(identifier: Alert.Identifier(managerIdentifier: OmniBLEPumpManager.podAlarmNotificationIdentifier,
                                                                    alertIdentifier: fault.faultEventCode.description),
                                       foregroundContent: content, backgroundContent: content,
                                       trigger: .immediate))
        }
    }

    // MARK: - Reporting Doses

    // This cannot be called from within the lockedState lock!
    func store(doses: [UnfinalizedDose], in session: PodCommsSession) -> Bool {
        session.assertOnSessionQueue()

        // We block the session until the data's confirmed stored by the delegate
        let semaphore = DispatchSemaphore(value: 0)
        var success = false

        store(doses: doses) { (error) in
            success = (error == nil)
            semaphore.signal()
        }

        semaphore.wait()

        if success {
            setState { (state) in
                state.lastPumpDataReportDate = Date()
            }
        }
        return success
    }

    func store(doses: [UnfinalizedDose], completion: @escaping (_ error: Error?) -> Void) {
        let lastSync = lastSync

        pumpDelegate.notify { (delegate) in
            guard let delegate = delegate else {
                preconditionFailure("pumpManagerDelegate cannot be nil")
            }


            delegate.pumpManager(self, hasNewPumpEvents: doses.map { NewPumpEvent($0) }, lastSync: lastSync, completion: { (error) in
                if let error = error {
                    self.log.error("Error storing pod events: %@", String(describing: error))
                } else {
                    self.log.info("DU: Stored pod events: %@", String(describing: doses))
                }

                completion(error)
            })
        }
    }
}

extension OmniBLEPumpManager: MessageLogger {
    func didSend(_ message: Data) {
        log.default("didSend: %{public}@", message.hexadecimalString)
        self.logDeviceCommunication(message.hexadecimalString, type: .send)
    }

    func didReceive(_ message: Data) {
        log.default("didReceive: %{public}@", message.hexadecimalString)
        self.logDeviceCommunication(message.hexadecimalString, type: .receive)
    }
}

extension OmniBLEPumpManager: PodCommsDelegate {

    func podCommsDidEstablishSession(_ podComms: PodComms) {

        podComms.runSession(withName: "Post-connect status fetch") { result in
            switch result {
            case .success(let session):
                let _ = try? session.getStatus(confirmationBeepType: .none)
                self.silenceAcknowledgedAlerts()
                session.dosesForStorage() { (doses) -> Bool in
                    return self.store(doses: doses, in: session)
                }
                self.issueHeartbeatIfNeeded()
            case .failure:
                // Errors can be ignored here.
                break
            }
        }
        
    }

    func podComms(_ podComms: PodComms, didChange podState: PodState) {
        let (newFault, oldAlerts, newAlerts) = setStateWithResult { (state) -> (DetailedStatus?,AlertSet,AlertSet) in
            // Check for any updates to bolus certainty, and log them
            if let bolus = state.podState?.unfinalizedBolus, bolus.scheduledCertainty == .uncertain, !bolus.isFinished() {
                if podState.unfinalizedBolus?.scheduledCertainty == .some(.certain) {
                    self.log.default("Resolved bolus uncertainty: did bolus")
                } else if podState.unfinalizedBolus == nil {
                    self.log.default("Resolved bolus uncertainty: did not bolus")
                }
            }
            if (state.suspendEngageState == .engaging && podState.isSuspended) ||
               (state.suspendEngageState == .disengaging && !podState.isSuspended)
            {
                state.suspendEngageState = .stable
            }

            let newFault: DetailedStatus?

            // Check for new fault state
            if state.podState?.fault == nil, let fault = podState.fault {
                newFault = fault
            } else {
                newFault = nil
            }

            let oldAlerts: AlertSet = state.podState?.activeAlertSlots ?? AlertSet.none
            let newAlerts: AlertSet = podState.activeAlertSlots

            state.podState = podState

            return (newFault, oldAlerts, newAlerts)
        }

        if let newFault = newFault {
            notifyPodFault(fault: newFault)
        }

        if oldAlerts != newAlerts {
            self.alertsChanged(oldAlerts: oldAlerts, newAlerts: newAlerts)
        }
    }
}

extension OmniBLEPumpManager: AlertSoundVendor {
    public func getSoundBaseURL() -> URL? {
        return nil
    }

    public func getSounds() -> [Alert.Sound] {
        return []
    }
}

// MARK: - AlertResponder implementation
extension OmniBLEPumpManager {
    public func acknowledgeAlert(alertIdentifier: Alert.AlertIdentifier, completion: @escaping (Error?) -> Void) {
        guard self.hasActivePod else {
            completion(OmniBLEPumpManagerError.noPodPaired)
            return
        }

        for alert in state.activeAlerts {
            if alert.alertIdentifier == alertIdentifier {
                // If this alert was triggered by the pod find the slot to clear it.
                if let slot = alert.triggeringSlot {
                    self.podComms.runSession(withName: "Acknowledge Alert") { (result) in
                        switch result {
                        case .success(let session):
                            do {
                                let _ = try session.acknowledgePodAlerts(alerts: AlertSet(slots: [slot]), confirmationBeepType: self.confirmationBeeps ? .beep : .noBeep)
                            } catch {
                                self.mutateState { state in
                                    state.alertsWithPendingAcknowledgment.insert(alert)
                                }
                                completion(error)
                                return
                            }
                            self.mutateState { state in
                                state.activeAlerts.remove(alert)
                            }
                            completion(nil)
                        case .failure(let error):
                            self.mutateState { state in
                                state.alertsWithPendingAcknowledgment.insert(alert)
                            }
                            completion(error)
                            return
                        }
                    }
                } else {
                    // Non-pod alert
                    self.mutateState { state in
                        state.activeAlerts.remove(alert)
                        if alert == .timeOffsetChangeDetected {
                            state.acknowledgedTimeOffsetAlert = true
                        }
                    }
                    completion(nil)
                }
            }
        }
    }
}

extension FaultEventCode {
    public var notificationTitle: String {
        switch self.faultType {
        case .reservoirEmpty:
            return LocalizedString("Empty Reservoir", comment: "The title for Empty Reservoir alarm notification")
        case .occluded, .occlusionCheckStartup1, .occlusionCheckStartup2, .occlusionCheckTimeouts1, .occlusionCheckTimeouts2, .occlusionCheckTimeouts3, .occlusionCheckPulseIssue, .occlusionCheckBolusProblem:
            return LocalizedString("Occlusion Detected", comment: "The title for Occlusion alarm notification")
        case .exceededMaximumPodLife80Hrs:
            return LocalizedString("Pod Expired", comment: "The title for Pod Expired alarm notification")
        default:
            return LocalizedString("Critical Pod Error", comment: "The title for AlarmCode.other notification")
        }
    }

    public var notificationBody: String {
        return LocalizedString("Insulin delivery stopped. Change Pod now.", comment: "The default notification body for AlarmCodes")
    }
}<|MERGE_RESOLUTION|>--- conflicted
+++ resolved
@@ -1078,35 +1078,6 @@
         #endif
     }
 
-<<<<<<< HEAD
-=======
-    public func readPodStatus(completion: @escaping (Result<DetailedStatus, Error>) -> Void) {
-        // use hasSetupPod to be able to read pod info from a faulted Pod
-        guard self.hasSetupPod else {
-            completion(.failure(OmniBLEPumpManagerError.noPodPaired))
-            return
-        }
-
-        podComms.runSession(withName: "Read pod status") { (result) in
-            do {
-                switch result {
-                case .success(let session):
-                    let beepType: BeepConfigType? = self.confirmationBeeps ? .bipBip : nil
-                    let detailedStatus = try session.getDetailedStatus(confirmationBeepType: beepType)
-                    session.dosesForStorage({ (doses) -> Bool in
-                        self.store(doses: doses, in: session)
-                    })
-                    completion(.success(detailedStatus))
-                case .failure(let error):
-                    completion(.failure(error))
-                }
-            } catch let error {
-                completion(.failure(error))
-            }
-        }
-    }
-
->>>>>>> 8a0f3dd5
     public func playTestBeeps(completion: @escaping (Error?) -> Void) {
         guard self.hasActivePod else {
             completion(OmniBLEPumpManagerError.noPodPaired)
@@ -1156,7 +1127,7 @@
             case .success(let session):
                 do {
                     // read the most recent 50 entries from the pulse log
-                    let beepType: BeepConfigType? = self.state.confirmationBeeps.shouldBeepForManualCommand ? .bipBeeeeep : nil
+                    let beepType: BeepConfigType? = self.beepPreference.shouldBeepForManualCommand ? .bipBeeeeep : nil
                     let podInfoResponse = try session.readPodInfo(podInfoResponseSubType: .pulseLogRecent, confirmationBeepType: beepType)
                     guard let podInfoPulseLogRecent = podInfoResponse.podInfo as? PodInfoPulseLogRecent else {
                         self.log.error("Unable to decode PulseLogRecent: %s", String(describing: podInfoResponse))
@@ -1368,7 +1339,7 @@
             })
 
             // use confirmationBeepType here for confirmation beeps to avoid getting 3 beeps!
-            let beepType: BeepConfigType? = self.confirmationBeeps ? .beeeeeep : nil
+            let beepType: BeepConfigType? = self.beepPreference.shouldBeepForManualCommand ? .beeeeeep : nil
             let result = session.suspendDelivery(suspendReminder: suspendReminder, confirmationBeepType: beepType)
             switch result {
             case .certainFailure(let error):
@@ -1413,7 +1384,7 @@
 
             do {
                 let scheduleOffset = self.state.timeZone.scheduleOffset(forDate: Date())
-                let beep = self.beepPreference
+                let beep = self.beepPreference.shouldBeepForManualCommand
                 let _ = try session.resumeBasal(schedule: self.state.basalSchedule, scheduleOffset: scheduleOffset, acknowledgementBeep: beep, completionBeep: beep)
                 self.clearSuspendReminder()
                 session.dosesForStorage() { (doses) -> Bool in
@@ -1509,7 +1480,7 @@
             if podStatus.deliveryStatus == .suspended {
                 do {
                     let scheduleOffset = self.state.timeZone.scheduleOffset(forDate: Date())
-                    let beep = self.beepPreference
+                    let beep = self.beepPreference.shouldBeepForManualCommand
                     let podStatus = try session.resumeBasal(schedule: self.state.basalSchedule, scheduleOffset: scheduleOffset, acknowledgementBeep: beep, completionBeep: beep)
                     self.clearSuspendReminder()
                     guard podStatus.deliveryStatus.bolusing == false else {
@@ -1526,13 +1497,8 @@
                 return
             }
 
-<<<<<<< HEAD
-            let beep = self.beepPreference
-            let result = session.bolus(units: enactUnits, acknowledgementBeep: beep, completionBeep: beep)
-=======
-            let beep = self.confirmationBeeps
+            let beep = self.beepPreference.shouldBeepForManualCommand
             let result = session.bolus(units: enactUnits, automatic: automatic, acknowledgementBeep: beep, completionBeep: beep)
->>>>>>> 8a0f3dd5
             session.dosesForStorage() { (doses) -> Bool in
                 return self.store(doses: doses, in: session)
             }
@@ -1585,7 +1551,7 @@
                 }
 
                 // when cancelling a bolus use the built-in type 6 beeeeeep to match PDM if confirmation beeps are enabled
-                let beeptype: BeepType = self.confirmationBeeps ? .beeeeeep : .noBeep
+                let beeptype: BeepType = self.beepPreference.shouldBeepForManualCommand ? .beeeeeep : .noBeep
                 let result = session.cancelDelivery(deliveryType: .bolus, beepType: beeptype)
                 switch result {
                 case .certainFailure(let error):
@@ -1770,7 +1736,7 @@
 
             let expirationReminder = PodAlert.expirationReminder(timeUntilReminder)
             do {
-                try session.configureAlerts([expirationReminder], confirmationBeepType: self.confirmationBeeps ? .beep : .noBeep)
+                try session.configureAlerts([expirationReminder], confirmationBeepType: self.beepPreference.shouldBeepForManualCommand ? .beep : .noBeep)
                 self.mutateState({ (state) in
                     state.scheduledExpirationReminderOffset = intervalBeforeExpiration
                 })
@@ -1827,7 +1793,7 @@
 
             let lowReservoirReminder = PodAlert.lowReservoir(Double(value))
             do {
-                try session.configureAlerts([lowReservoirReminder], confirmationBeepType: self.confirmationBeeps ? .beep : .noBeep)
+                try session.configureAlerts([lowReservoirReminder], confirmationBeepType: self.beepPreference.shouldBeepForManualCommand ? .beep : .noBeep)
                 self.mutateState({ (state) in
                     state.lowReservoirReminderValue = Double(value)
                 })
@@ -1938,7 +1904,7 @@
                     switch result {
                     case .success(let session):
                         do {
-                            let _ = try session.acknowledgePodAlerts(alerts: AlertSet(slots: [slot]), confirmationBeepType: self.confirmationBeeps ? .beep : .noBeep)
+                            let _ = try session.acknowledgePodAlerts(alerts: AlertSet(slots: [slot]), confirmationBeepType: self.beepPreference.shouldBeepForManualCommand ? .beep : .noBeep)
                         } catch {
                             return
                         }
@@ -2114,7 +2080,7 @@
                         switch result {
                         case .success(let session):
                             do {
-                                let _ = try session.acknowledgePodAlerts(alerts: AlertSet(slots: [slot]), confirmationBeepType: self.confirmationBeeps ? .beep : .noBeep)
+                                let _ = try session.acknowledgePodAlerts(alerts: AlertSet(slots: [slot]), confirmationBeepType: self.beepPreference.shouldBeepForManualCommand ? .beep : .noBeep)
                             } catch {
                                 self.mutateState { state in
                                     state.alertsWithPendingAcknowledgment.insert(alert)
