//
//  InsertCannulaView.swift
//  OmniBLE
//
//  Created by Pete Schwamb on 2/5/20.
//  Copyright © 2021 LoopKit Authors. All rights reserved.
//

import SwiftUI
import LoopKitUI
import SlideButton

struct InsertCannulaView: View {
    
    @ObservedObject var viewModel: InsertCannulaViewModel
    
    @Environment(\.verticalSizeClass) var verticalSizeClass
    
    @State private var cancelModalIsPresented: Bool = false
    
    var body: some View {
        GuidePage(content: {
            VStack {
                LeadingImage("Pod")

                HStack {
                    InstructionList(instructions: [
                        LocalizedString("Slide the switch below to start cannula insertion.", comment: "Label text for step one of insert cannula instructions"),
                        LocalizedString("Wait until insertion is completed.", comment: "Label text for step two of insert cannula instructions"),
                    ])
                    .disabled(viewModel.state.instructionsDisabled)

                }
                .padding(.bottom, 8)
            }
            .accessibility(sortPriority: 1)
        }) {
            VStack {
                if self.viewModel.state.showProgressDetail {
                    self.viewModel.error.map {
                        ErrorView($0, errorClass: $0.recoverable ? .normal : .critical)
                            .accessibility(sortPriority: 0)
                    }

                    if self.viewModel.error == nil {
                        VStack {
                            ProgressIndicatorView(state: self.viewModel.state.progressState)
                            if self.viewModel.state.isFinished {
                                FrameworkLocalText("Inserted", comment: "Label text indicating insertion finished.")
                                    .bold()
                                    .padding(.top)
                            }
                        }
                        .padding(.bottom, 8)
                    }
                }
                if self.viewModel.error != nil {
                    Button(action: {
                        self.viewModel.didRequestDeactivation?()
                    }) {
                        Text(LocalizedString("Deactivate Pod", comment: "Button text for deactivate pod button"))
                            .accessibility(identifier: "button_deactivate_pod")
                            .actionButtonStyle(.secondary)
                    }
                    .disabled(self.viewModel.state.isProcessing)
                }
                
                if (self.viewModel.error == nil || self.viewModel.error?.recoverable == true) {
                    actionButton
                    .disabled(self.viewModel.state.isProcessing)
                    .animation(nil)
                    .zIndex(1)
                        
                }
            }
            .transition(AnyTransition.opacity.combined(with: .move(edge: .bottom)))
            .padding()
        }
        .animation(.default)
        .alert(isPresented: $cancelModalIsPresented) { cancelPairingModal }
        .navigationBarTitle(LocalizedString("Insert Cannula", comment: "navigation bar title for insert cannula"), displayMode: .automatic)
        .navigationBarBackButtonHidden(true)
        .navigationBarItems(trailing: cancelButton)
        // disable iphone auto-lock when view is active
        .onAppear(perform: {UIApplication.shared.isIdleTimerDisabled = true})
        .onDisappear(perform: {UIApplication.shared.isIdleTimerDisabled = false})
<<<<<<< HEAD
=======
    }
    
    
    var actionText : some View {
        Text(self.viewModel.state.nextActionButtonDescription)
            .accessibility(identifier: "button_next_action")
            .accessibility(label: Text(self.viewModel.state.actionButtonAccessibilityLabel))
            .font(.headline)
            
    }
    
    
    @ViewBuilder
    var actionButton: some View {
        if self.viewModel.stateNeedsDeliberateUserAcceptance {
            SlideButton(action: {
                self.viewModel.continueButtonTapped()
            }) {
                actionText
            }
            
        } else {
            Button(action: {
                self.viewModel.continueButtonTapped()
            }) {
                actionText
                    .actionButtonStyle(.primary)
            }
            
        }
        
        
>>>>>>> f9a7ba7e
    }
    
    var cancelButton: some View {
        Button(LocalizedString("Cancel", comment: "Cancel button text in navigation bar on insert cannula screen")) {
            cancelModalIsPresented = true
        }
        .accessibility(identifier: "button_cancel")
    }
    
    var cancelPairingModal: Alert {
        return Alert(
            title: FrameworkLocalText("Are you sure you want to cancel Pod setup?", comment: "Alert title for cancel pairing modal"),
            message: FrameworkLocalText("If you cancel Pod setup, the current Pod will be deactivated and will be unusable.", comment: "Alert message body for confirm pod attachment"),
            primaryButton: .destructive(FrameworkLocalText("Yes, Deactivate Pod", comment: "Button title for confirm deactivation option"), action: { viewModel.didRequestDeactivation?() } ),
            secondaryButton: .default(FrameworkLocalText("No, Continue With Pod", comment: "Continue pairing button title of in pairing cancel modal"))
        )
    }

}
class MockCannulaInserter: CannulaInserter {
    public func insertCannula(completion: @escaping (Result<TimeInterval,OmniBLEPumpManagerError>) -> Void) {
        let mockDelay = TimeInterval(seconds: 3)
        let result :Result<TimeInterval, OmniBLEPumpManagerError> = .success(mockDelay)
        completion(result)
    }
    
    func checkCannulaInsertionFinished(completion: @escaping (OmniBLEPumpManagerError?) -> Void) {
        completion(nil)
    }
    
    
}
struct InsertCannulaView_Previews: PreviewProvider {
    static var mockInserter = MockCannulaInserter()
    static var model = InsertCannulaViewModel(cannulaInserter: mockInserter)
    static var previews: some View {
        InsertCannulaView(viewModel: model)
 

        
    }
}<|MERGE_RESOLUTION|>--- conflicted
+++ resolved
@@ -81,11 +81,6 @@
         .navigationBarTitle(LocalizedString("Insert Cannula", comment: "navigation bar title for insert cannula"), displayMode: .automatic)
         .navigationBarBackButtonHidden(true)
         .navigationBarItems(trailing: cancelButton)
-        // disable iphone auto-lock when view is active
-        .onAppear(perform: {UIApplication.shared.isIdleTimerDisabled = true})
-        .onDisappear(perform: {UIApplication.shared.isIdleTimerDisabled = false})
-<<<<<<< HEAD
-=======
     }
     
     
@@ -116,9 +111,6 @@
             }
             
         }
-        
-        
->>>>>>> f9a7ba7e
     }
     
     var cancelButton: some View {
